--- conflicted
+++ resolved
@@ -48,12 +48,8 @@
   - pyogrio # use
   - rioxarray
   - pip
-<<<<<<< HEAD
-  - gdal
   # - osgeo
-=======
   - xlsxwriter
   - lxml
->>>>>>> c64e63d7
   - pip:
       - -e . # this will install the gch4i package in your environment in dev mode