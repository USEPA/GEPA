--- conflicted
+++ resolved
@@ -1,19 +1,5 @@
 """
 Name:                   task_wetlands_rem_wet_emi.py
-<<<<<<< HEAD
-Date Last Modified:     2024-12-12
-Authors Name:           A. Burnette (RTI International)
-Purpose:                Mapping of 4D1 emissions to State, Year, emissions
-gch4i_name:             4D1_wetlands_remaining_wetlands
-Input Files:            - FloodedLands_90-22_State.xlsx [InvDB]
-                        - Peatlands_90-22_State_ERG_05.14.24.xlsx [InvDB]
-                        - CoastalWetlands_90-22_FR.xlsx [InvDB]
-Emis/Output Files:      - rem_flooded_land_reservoir_emi.csv
-                        - rem_flooded_land_other_emi.csv
-                        - peatlands_emi.csv
-                        - rem_coastal_wetlands_emi.csv
-Notes:                  -
-=======
 Date Last Modified:     2025-01-30
 Authors Name:           Andrew Burnette (RTI International)
 Purpose:                Mapping of wetlands remaining wetlands emissions to State, Year,
@@ -28,7 +14,6 @@
                             rem_flooded_land_other_emi.csv
                             peatlands_emi.csv
                             rem_coastal_wetlands_emi.csv
->>>>>>> 3bb395b2
 """
 # %% STEP 0. Load packages, configuration files, and local parameters ------------------
 from pathlib import Path
