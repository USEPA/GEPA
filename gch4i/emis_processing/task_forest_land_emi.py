"""
Name:                   task_forest_land_emi.py
<<<<<<< HEAD
Date Last Modified:     2024-12-12
Authors Name:           A. Burnette (RTI International)
Purpose:                Mapping of Forest Land emissions to State, Year, emissions
                        format
gch4i_name:             4A1_4A2_Forest_land_remaining_forest_land
Input Files:            - ForestCarbon_90-22_State_Gridding.xlsx
Output Files:           - forest_land_emi.csv
Notes:                  -
=======
Date Last Modified:     2025-01-30
Authors Name:           Andrew Burnette (RTI International)
Purpose:                Mapping of Forest Land emissions to State, Year, emissions
                        format
gch4i_name:             4A1_4A2_Forest_land_remaining_forest_land
Input Files:            - {ghgi_data_dir_path}/
                            4A1_4A2_Forest_land_remaining_forest_land/
                            ForestCarbon_90-22_State_Gridding.xlsx
Output Files:           - {emi_data_dir_path}/forest_land_emi.csv
>>>>>>> 3bb395b2
"""
# %% STEP 0. Load packages, configuration files, and local parameters ------------------
from pathlib import Path
from typing import Annotated
from pytask import Product, mark, task

import pandas as pd
import ast

from gch4i.config import (
    V3_DATA_PATH,
    emi_data_dir_path,
    ghgi_data_dir_path,
    max_year,
    min_year
)
from gch4i.utils import tg_to_kt

# %% Step 1. Create Function


def get_forest_land_inv_data(in_path, src, params):
    """
    User is required to specify the subcategory of interest:
    - Forest Fires

    Parameters
    ----------
    in_path : str
        path to the input file
    src : str
        subcategory of interest
    params : dict
        additional parameters
    """

    # Read in the data
    emi_df = pd.read_excel(
        in_path,
        sheet_name=params["arguments"][0],  # Sheet name
        skiprows=params["arguments"][1],  # Skip rows
        nrows=params["arguments"][2],  # Number of rows
        )
    # Specify years to keep
    year_list = [str(x) for x in list(range(min_year, max_year + 1))]
    # Clean and format the data
    emi_df = (
        # Rename columns
        emi_df.rename(columns=lambda x: str(x).lower())
        .assign(
            ghgi_source=lambda df: df["subcategory1"]
            .astype(str)
            .str.strip()
            .str.casefold()
        )
        .rename(columns={"georef": "state_code"})
        # Query for CH4 emissions and the source of interest
        .query(f"(ghg == 'CH4') & (ghgi_source == '{src}')")
        # Filter out territories and national totals
        .query("state_code not in ['USTERR', 'National']")
        # Filter state code and years
        .filter(items=["state_code"] + year_list, axis=1)
        .set_index("state_code")
        # Replace NA values with 0
        .replace(0, pd.NA)
        .apply(pd.to_numeric, errors="coerce")
        .dropna(how="all")
        .fillna(0)
        .reset_index()
        # Melt the data: unique state/year
        .melt(id_vars="state_code", var_name="year", value_name="ch4_tg")
        # Convert tg to kt
        .assign(ghgi_ch4_kt=lambda df: df["ch4_tg"] * tg_to_kt)
        .drop(columns=["ch4_tg"])
        .astype({"year": int, "ghgi_ch4_kt": float})
        .fillna({"ghgi_ch4_kt": 0})
        # Ensure only years between min_year and max_year are included
        .query("year.between(@min_year, @max_year)")
        # Ensure state/year grouping is unique
        .groupby(["state_code", "year"])["ghgi_ch4_kt"]
        .sum()
        .reset_index()
        )
    return emi_df


# %% STEP 2. Initialize Parameters
"""
This section initializes the parameters for the task and stores them in the
emi_parameters_dict.

The parameters are read from the emi_proxy_mapping sheet of the gch4i_data_guide_v3.xlsx
file. The parameters are used to create the pytask task for the emi.
"""
# gch4i_name in gch4i_data_guide_v3.xlsx, emi_proxy_mapping sheet
source_name = "4A1_4A2_Forest_land_remaining_forest_land"
# Directory name for GHGI data
source_path = "4A1_4A2_Forest_land_remaining_forest_land"

# Data Guide Directory
proxy_file_path = V3_DATA_PATH.parents[1] / "gch4i_data_guide_v3.xlsx"
# Read and query for the source name (ghch4i_name)
proxy_data = pd.read_excel(proxy_file_path, sheet_name="emi_proxy_mapping").query(
    f"gch4i_name == '{source_name}'"
)

# Initialize the emi_parameters_dict
emi_parameters_dict = {}
# Loop through the proxy data and store the parameters in the emi_parameters_dict
for emi_name, data in proxy_data.groupby("emi_id"):
    emi_parameters_dict[emi_name] = {
        "input_paths": [ghgi_data_dir_path / source_path / x for x in data.file_name],
        "source_list": [x.strip().casefold() for x in data.Subcategory1.to_list()],
        "parameters": ast.literal_eval(data.add_params.iloc[0]),
        "output_path": emi_data_dir_path / f"{emi_name}.csv"
    }

emi_parameters_dict


# %% STEP 3. Create Pytask Function and Loop

for _id, _kwargs in emi_parameters_dict.items():

    @mark.persist
    @task(id=_id, kwargs=_kwargs)
    def task_forest_land_emi(
        input_paths: list[Path],
        source_list: list[str],
        parameters: dict,
        output_path: Annotated[Path, Product],
    ) -> None:

        # Initialize the emi_df_list
        emi_df_list = []
        # Loop through the input paths and source list to get the emissions data
        for input_path, ghgi_group in zip(input_paths, source_list):
            individual_emi_df = get_forest_land_inv_data(input_path,
                                                         ghgi_group,
                                                         parameters)
            emi_df_list.append(individual_emi_df)

        # Concatenate the emissions data and group by state and year
        emission_group_df = (
            pd.concat(emi_df_list)
            .groupby(["state_code", "year"])["ghgi_ch4_kt"]
            .sum()
            .reset_index()
        )
        # Save the emissions data to the output path
        emission_group_df.to_csv(output_path)<|MERGE_RESOLUTION|>--- conflicted
+++ resolved
@@ -1,15 +1,5 @@
 """
 Name:                   task_forest_land_emi.py
-<<<<<<< HEAD
-Date Last Modified:     2024-12-12
-Authors Name:           A. Burnette (RTI International)
-Purpose:                Mapping of Forest Land emissions to State, Year, emissions
-                        format
-gch4i_name:             4A1_4A2_Forest_land_remaining_forest_land
-Input Files:            - ForestCarbon_90-22_State_Gridding.xlsx
-Output Files:           - forest_land_emi.csv
-Notes:                  -
-=======
 Date Last Modified:     2025-01-30
 Authors Name:           Andrew Burnette (RTI International)
 Purpose:                Mapping of Forest Land emissions to State, Year, emissions
@@ -19,7 +9,6 @@
                             4A1_4A2_Forest_land_remaining_forest_land/
                             ForestCarbon_90-22_State_Gridding.xlsx
 Output Files:           - {emi_data_dir_path}/forest_land_emi.csv
->>>>>>> 3bb395b2
 """
 # %% STEP 0. Load packages, configuration files, and local parameters ------------------
 from pathlib import Path
