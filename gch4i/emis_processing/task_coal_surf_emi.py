"""
Name:                   task_coal_surf_emi.py
<<<<<<< HEAD
Date Last Modified:     2024-12-12
Authors Name:           A. Burnette (RTI International)
Purpose:                Mapping of coal emissions to State, Year, emissions format
gch4i_name:             1B1a_coal_mining_surface
Input Files:            - Coal_90-22_FRv1-InvDBcorrection.xlsx
Output Files:           - coal_post_surf_emi.csv, coal_surf_emi.csv
Notes:                  - V3 searates coal_mining_surface and coal_mining_underground
=======
Date Last Modified:     2025-01-30
Authors Name:           Andrew Burnette (RTI International)
Purpose:                Mapping of coal emissions to State, Year, emissions format
gch4i_name:             1B1a_coal_mining_surface
Input Files:            - {ghgi_data_dir_path}/1B1a_coal_mining_surface/
                            Coal_90-22_FRv1-InvDBcorrection.xlsx
Output Files:           - {emi_data_dir_path}/
                            coal_post_surf_emi.csv
                            coal_surf_emi.csv
Notes:                  - V3 separates coal_mining_surface and coal_mining_underground
>>>>>>> 3bb395b2
"""
# %% STEP 0. Load packages, configuration files, and local parameters ------------------
from pathlib import Path
from typing import Annotated
from pytask import Product, mark, task

import pandas as pd
import ast

from gch4i.config import (
    V3_DATA_PATH,
    emi_data_dir_path,
    ghgi_data_dir_path,
    max_year,
    min_year
)
from gch4i.utils import tg_to_kt

# %% Step 1. Create Function


def get_coal_surf_inv_data(in_path, src, params):
    """read in the ch4_kt values for each state
    User is required to specify the subcategory of interest:
    - Post-Mining (Surface)
    - Surface Mining

    Function reads in the inventory data for coal surface mining and returns the
    emissions in kt for each state and year.

    Parameters
    ----------
    in_path : str
        path to the input file
    src : str
        subcategory of interest
    params : dict
        additional parameters
<<<<<<< HEAD
=======

    Returns
        Saves the emissions data to the output path.
>>>>>>> 3bb395b2
    """

    # Read in the data
    emi_df = pd.read_excel(
        in_path,
        sheet_name=params["arguments"][0],  # sheet name
        skiprows=params["arguments"][1],  # skip rows
        nrows=params["arguments"][2],  # number of rows
        )
    # Specify years to keep
    year_list = [str(x) for x in list(range(min_year, max_year + 1))]
    # Clean and format the data
    emi_df = (
        # Rename columns
        emi_df.rename(columns=lambda x: str(x).lower())
        .assign(
            ghgi_source=lambda df: df["subcategory1"]
            .astype(str)
            .str.strip()
            .str.casefold()
        )
        .rename(columns={"georef": "state_code"})
        # Query for CH4 emissions and the source of interest
        .query(f"(ghg == 'CH4') & (ghgi_source == '{src}')")
        # Filter state code and years
        .filter(items=["state_code"] + year_list, axis=1)
        .set_index("state_code")
        # Replace NA values with 0
        .replace(0, pd.NA)
        .apply(pd.to_numeric, errors="coerce")
        .dropna(how="all")
        .fillna(0)
        .reset_index()
        # Melt the data: unique state/year
        .melt(id_vars="state_code", var_name="year", value_name="ch4_tg")
        # Convert tg to kt
        .assign(ghgi_ch4_kt=lambda df: df["ch4_tg"] * tg_to_kt)
        .drop(columns=["ch4_tg"])
        .astype({"year": int, "ghgi_ch4_kt": float})
        .fillna({"ghgi_ch4_kt": 0})
        # Ensure only years between min_year and max_year are included
        .query("year.between(@min_year, @max_year)")
        # Ensure state/year grouping is unique
        .groupby(["state_code", "year"])["ghgi_ch4_kt"]
        .sum()
        .reset_index()
        )
    return emi_df


# %% STEP 2. Initialize Parameters
"""
This section initializes the parameters for the task and stores them in the
emi_parameters_dict.

The parameters are read from the emi_proxy_mapping sheet of the gch4i_data_guide_v3.xlsx
file. The parameters are used to create the pytask task for the emi.
"""
# gch4i_name in gch4i_data_guide_v3.xlsx, emi_proxy_mapping sheet
source_name = "1B1a_coal_mining_surface"
# Directory name for GHGI data
source_path = "1B1a_coal_mining_surface"  # Changed from coal

# Data Guide Directory
proxy_file_path = V3_DATA_PATH.parents[1] / "gch4i_data_guide_v3.xlsx"
# Read and query for the source name (ghch4i_name)
proxy_data = pd.read_excel(proxy_file_path, sheet_name="emi_proxy_mapping").query(
    f"gch4i_name == '{source_name}'"
)

# Initialize the emi_parameters_dict
emi_parameters_dict = {}
# Loop through the proxy data and store the parameters in the emi_parameters_dict
for emi_name, data in proxy_data.groupby("emi_id"):
    emi_parameters_dict[emi_name] = {
        "input_paths": [ghgi_data_dir_path / source_path / x for x in data.file_name],
        "source_list": [x.strip().casefold() for x in data.Subcategory1.to_list()],
        "parameters": ast.literal_eval(data.add_params.iloc[0]),
        "output_path": emi_data_dir_path / f"{emi_name}.csv"
    }

emi_parameters_dict


# %% STEP 3. Create Pytask Function and Loop

for _id, _kwargs in emi_parameters_dict.items():

    @mark.persist
    @task(id=_id, kwargs=_kwargs)
    def task_coal_surf_emi(
        input_paths: list[Path],
        source_list: list[str],
        parameters: dict,
        output_path: Annotated[Path, Product],
    ) -> None:

        # Initialize the emi_df_list
        emi_df_list = []
        # Loop through the input paths and source list to get the emissions data
        for input_path, ghgi_group in zip(input_paths, source_list):
            individual_emi_df = get_coal_surf_inv_data(input_path,
                                                       ghgi_group,
                                                       parameters)
            emi_df_list.append(individual_emi_df)

        # Concatenate the emissions data and group by state and year
        emission_group_df = (
            pd.concat(emi_df_list)
            .groupby(["state_code", "year"])["ghgi_ch4_kt"]
            .sum()
            .reset_index()
        )
        # Save the emissions data to the output path
        emission_group_df.to_csv(output_path)<|MERGE_RESOLUTION|>--- conflicted
+++ resolved
@@ -1,14 +1,5 @@
 """
 Name:                   task_coal_surf_emi.py
-<<<<<<< HEAD
-Date Last Modified:     2024-12-12
-Authors Name:           A. Burnette (RTI International)
-Purpose:                Mapping of coal emissions to State, Year, emissions format
-gch4i_name:             1B1a_coal_mining_surface
-Input Files:            - Coal_90-22_FRv1-InvDBcorrection.xlsx
-Output Files:           - coal_post_surf_emi.csv, coal_surf_emi.csv
-Notes:                  - V3 searates coal_mining_surface and coal_mining_underground
-=======
 Date Last Modified:     2025-01-30
 Authors Name:           Andrew Burnette (RTI International)
 Purpose:                Mapping of coal emissions to State, Year, emissions format
@@ -19,7 +10,6 @@
                             coal_post_surf_emi.csv
                             coal_surf_emi.csv
 Notes:                  - V3 separates coal_mining_surface and coal_mining_underground
->>>>>>> 3bb395b2
 """
 # %% STEP 0. Load packages, configuration files, and local parameters ------------------
 from pathlib import Path
@@ -58,12 +48,9 @@
         subcategory of interest
     params : dict
         additional parameters
-<<<<<<< HEAD
-=======
 
     Returns
         Saves the emissions data to the output path.
->>>>>>> 3bb395b2
     """
 
     # Read in the data
