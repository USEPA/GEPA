--- conflicted
+++ resolved
@@ -1,14 +1,5 @@
 """
 Name:                   task_livestock_manure_management.py
-<<<<<<< HEAD
-Date Last Modified:     2024-12-3
-Authors Name:           A. Burnette (RTI International)
-Purpose:                Mapping of Livestock emissions to Year, Month, State, County,
-                        emissions format
-gch4i_name:             3B_manure_management
-Input Files:            -Gridded Methane - Manure emissions by County_v1_17Sept2024.xlsx
-Notes:                  -
-=======
 Date Last Modified:     2024-01-30
 Authors Name:           Andrew Burnette (RTI International)
 Purpose:                Mapping of Livestock Manure Management emissions to Year, Month,
@@ -31,7 +22,6 @@
                             manure_management_sheep_emi.csv
                             manure_management_swine_emi.csv
                             manure_management_turkeys_emi.csv
->>>>>>> 3bb395b2
 """
 # %% STEP 0. Load packages, configuration files, and local parameters ------------------
 from pathlib import Path
