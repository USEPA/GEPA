"""
Name:                   task_petro_exploration.py
<<<<<<< HEAD
Date Last Modified:     2024-12-12
Authors Name:           A. Burnette (RTI International)
Purpose:                Mapping of petroleum systems emissions
                        to State, Year, emissions format
gch4i_name:             1B2ai_petroleum_exploration
Input Files:            Completions+Workovers_StateEstimates_2024.xlsx
                        Petro_Exploration_AllWell_OilWellDrilled_StateCH4.xlsx
                        Petro_Exploration_AllWell_OilWellDrilled_StateCH4.xlsx
Output Files:           - Emissions by State, Year for each subcategory
Notes:                  - This version of emi mapping is draft for mapping .py files
=======
Date Last Modified:     2025-01-30
Authors Name:           Andrew Burnette (RTI International)
Purpose:                Mapping of petroleum exploration systems emissions
                        to State, Year, emissions format
gch4i_name:             1B2ai_petroleum_exploration
Input Files:            {ghgi_data_dir_path}/1B2ai_petroleum_exploration/
                            Completions+Workovers_StateEstimates_2024.xlsx
                            Petro_Exploration_AllWell_OilWellDrilled_StateCH4.xlsx
Output Files:           - {emi_data_dir_path}/
                            oil_well_drilled_exp_emi.csv
                            oil_well_exp_emi.csv
                            pet_hf_comp_emi.csv
>>>>>>> 3bb395b2
"""

# %% STEP 0. Load packages, configuration files, and local parameters ------------------
from pathlib import Path
from typing import Annotated
from pytask import Product, mark, task

import pandas as pd
import ast

from gch4i.config import (
    V3_DATA_PATH,
    emi_data_dir_path,
    ghgi_data_dir_path,
    max_year,
    min_year
)

# %% STEP 1. Create Emi Mapping Functions


def get_petro_exploration_inv_data(in_path, src, params):
    """read in the ch4_kt values for each state
    Subcategory Dictionary:
    well testing and non-hf completions
        - Non-completion well testing - Vented
        - Non-completion well testing - Flared
        - Well Completion Venting (less HF completions)
    Well Drilling
        - Well Drilling - Fugitive
        - Well Drilling - Combustion
    HF Completions - Total
        - HF Completions: Non-REC with Venting
        - HF Completions: Non-REC with Flaring
        - HF Completions: REC with Venting
        - HF Completions: REC with Flaring

    Parameters
    ----------
    in_path : str
        path to the input file
    src : str
        subcategory of interest
    params : dict
        additional parameters
    """

    # Read in the data
    emi_df = pd.read_excel(
        in_path,
        sheet_name=params["arguments"][0],  # Sheet name
        nrows=params["arguments"][1],  # Number of rows
        index_col=None
        )
    # Specify years to keep
    year_list = [str(x) for x in list(range(min_year, max_year + 1))]
    # Clean and format the data
    emi_df = (
        # Rename columns
        emi_df.rename(columns=lambda x: str(x).lower())
        .drop(columns="state")
        .rename(columns={"state code": "state_code"})
        .set_index("state_code")
        # Filter state code and years
        .filter(items=["state_code"] + year_list, axis=1)
        # Replace NA values with 0
        .replace(0, pd.NA)
        .apply(pd.to_numeric, errors="coerce")
        .dropna(how="all")
        .fillna(0)
        .reset_index()
        # Melt the data: unique state/year
        .melt(id_vars="state_code", var_name="year", value_name="ch4_mt")
        # Convert mt to kt
        .assign(ghgi_ch4_kt=lambda df: df["ch4_mt"] / 1000)
        .drop(columns=["ch4_mt"])
        .astype({"year": int, "ghgi_ch4_kt": float})
        .fillna({"ghgi_ch4_kt": 0})
        # Ensure only years between min_year and max_year are included
        .query("year.between(@min_year, @max_year)")
        # Ensure state/year grouping is unique
        .groupby(["state_code", "year"])["ghgi_ch4_kt"]
        .sum()
        .reset_index()
    )
    return emi_df


# %% STEP 2. Initialize Parameters
"""
This section initializes the parameters for the task and stores them in the
emi_parameters_dict.

The parameters are read from the emi_proxy_mapping sheet of the gch4i_data_guide_v3.xlsx
file. The parameters are used to create the pytask task for the emi.
"""
# gch4i_name in gch4i_data_guide_v3.xlsx, emi_proxy_mapping sheet
source_name = "1B2ai_petroleum_exploration"
# Directory name for GHGI data
source_path = "1B2ai_petroleum_exploration"

# Data Guide Directory
proxy_file_path = V3_DATA_PATH.parents[1] / "gch4i_data_guide_v3.xlsx"
# Read and query for the source name (ghch4i_name)
proxy_data = pd.read_excel(proxy_file_path, sheet_name="emi_proxy_mapping").query(
    f"gch4i_name == '{source_name}'"
)

# Initialize the emi_parameters_dict
emi_parameters_dict = {}
# Loop through the proxy data and store the parameters in the emi_parameters_dict
for emi_name, data in proxy_data.groupby("emi_id"):
    emi_parameters_dict[emi_name] = {
        "input_paths": [ghgi_data_dir_path / source_path / x for x in data.file_name],
        "source_list": [x.strip().casefold() for x in data.Subcategory2.to_list()],
        "parameters": ast.literal_eval(data.add_params.iloc[0]),
        "output_path": emi_data_dir_path / f"{emi_name}.csv"
    }

emi_parameters_dict


# %% STEP 3. Create Pytask Function and Loop

for _id, _kwargs in emi_parameters_dict.items():

    @mark.persist
    @task(id=_id, kwargs=_kwargs)
    def task_ww_emi(
        input_paths: list[Path],
        source_list: list[str],
        parameters: dict,
        output_path: Annotated[Path, Product],
    ) -> None:

        # Initialize the emi_df_list
        emi_df_list = []
        # Loop through the input paths and source list to get the emissions data
        for input_path, ghgi_group in zip(input_paths, source_list):
            individual_emi_df = get_petro_exploration_inv_data(input_path,
                                                               ghgi_group,
                                                               parameters)
            emi_df_list.append(individual_emi_df)

        # Concatenate the emissions data and group by state and year
        emission_group_df = (
            pd.concat(emi_df_list)
            .groupby(["state_code", "year"])["ghgi_ch4_kt"]
            .sum()
            .reset_index()
        )
        # Save the emissions data to the output path
        emission_group_df.to_csv(output_path)<|MERGE_RESOLUTION|>--- conflicted
+++ resolved
@@ -1,17 +1,5 @@
 """
 Name:                   task_petro_exploration.py
-<<<<<<< HEAD
-Date Last Modified:     2024-12-12
-Authors Name:           A. Burnette (RTI International)
-Purpose:                Mapping of petroleum systems emissions
-                        to State, Year, emissions format
-gch4i_name:             1B2ai_petroleum_exploration
-Input Files:            Completions+Workovers_StateEstimates_2024.xlsx
-                        Petro_Exploration_AllWell_OilWellDrilled_StateCH4.xlsx
-                        Petro_Exploration_AllWell_OilWellDrilled_StateCH4.xlsx
-Output Files:           - Emissions by State, Year for each subcategory
-Notes:                  - This version of emi mapping is draft for mapping .py files
-=======
 Date Last Modified:     2025-01-30
 Authors Name:           Andrew Burnette (RTI International)
 Purpose:                Mapping of petroleum exploration systems emissions
@@ -24,7 +12,6 @@
                             oil_well_drilled_exp_emi.csv
                             oil_well_exp_emi.csv
                             pet_hf_comp_emi.csv
->>>>>>> 3bb395b2
 """
 
 # %% STEP 0. Load packages, configuration files, and local parameters ------------------
