"""
Name:                   task_petro_transport_emi.py
<<<<<<< HEAD
Date Last Modified:     2024-12-12
Authors Name:           A. Burnette (RTI International)
Purpose:                Mapping of petroleum systems emissions
                        to State, Year, emissions format
gch4i_name:             1B2aiii_petroleum_transport
Input Files:            Emi_TransRefining.xlsx
                        Emi_TransOffshore.xlsx
                        Emi_TransOnshore.xlsx
Output Files:           - Emissions by State, Year for each subcategory
Notes:                  -
=======
Date Last Modified:     2025-01-30
Authors Name:           Andrew Burnette (RTI International)
Purpose:                Mapping of petroleum transport systems emissions
                        to State, Year, emissions format
gch4i_name:             1B2aiii_petroleum_transport
Input Files:            {ghgi_data_dir_path}/1B2aiii_petroleum_transport/
                            Emi_TransRefining.xlsx
                            Emi_TransOffshore.xlsx
                            Emi_TransOnshore.xlsx
Output Files:           - {emi_data_dir_path}/
                            trans_offshore_emi.csv
                            trans_onshore_emi.csv
                            trans_refining_emi.csv
>>>>>>> 3bb395b2
"""

# %% STEP 0. Load packages, configuration files, and local parameters ------------------
from pathlib import Path
from typing import Annotated
from pytask import Product, mark, task

import pandas as pd
import ast

from gch4i.config import (
    V3_DATA_PATH,
    emi_data_dir_path,
    ghgi_data_dir_path,
    max_year,
    min_year
)

# %% STEP 1. Create Emi Mapping Functions


def get_petro_transport_inv_data(in_path, src, params):
    """read in the ch4_kt values for each state
    Subcategory Dictionary:
    Truck, Rail Loading
        - Truck Loading
        - Rail Loading
    Marine Loading
    Tanks, Pipelines, pump stations, Floating Roof Tanks
        - Tanks
        - Rail Loading
        - Pump Station Maintenance
        - Pipeline Pigging
        - Pump Stations
        - Pipelines
        - Floating Roof Tanks
        - Pump Engine Drivers
        - Heaters

    Parameters
    ----------
    in_path : str
        path to the input file
    src : str
        subcategory of interest
    params : dict
        additional parameters
    """

    # Read in the data
    emi_df = pd.read_excel(
        in_path,
        sheet_name=params["arguments"][0],  # Sheet name
        nrows=params["arguments"][1],  # Number of rows
        index_col=None
        )

    # Create a dictionary to map state names to state codes
    state_dict = {
        "alabama": "AL",
        "alaska": "AK",
        "arizona": "AZ",
        "arkansas": "AR",
        "california": "CA",
        "colorado": "CO",
        "connecticut": "CT",
        "delaware": "DE",
        "florida": "FL",
        "georgia": "GA",
        "hawaii": "HI",
        "idaho": "ID",
        "illinois": "IL",
        "indiana": "IN",
        "iowa": "IA",
        "kansas": "KS",
        "kentucky": "KY",
        "louisiana": "LA",
        "maine": "ME",
        "maryland": "MD",
        "massachusetts": "MA",
        "michigan": "MI",
        "minnesota": "MN",
        "mississippi": "MS",
        "missouri": "MO",
        "montana": "MT",
        "nebraska": "NE",
        "nevada": "NV",
        "new hampshire": "NH",
        "new jersey": "NJ",
        "new mexico": "NM",
        "new york": "NY",
        "north carolina": "NC",
        "north dakota": "ND",
        "ohio": "OH",
        "oklahoma": "OK",
        "oregon": "OR",
        "pennsylvania": "PA",
        "rhode island": "RI",
        "south carolina": "SC",
        "south dakota": "SD",
        "tennessee": "TN",
        "texas": "TX",
        "utah": "UT",
        "vermont": "VT",
        "virginia": "VA",
        "washington": "WA",
        "west virginia": "WV",
        "wisconsin": "WI",
        "wyoming": "WY",
        "district of columbia": "DC",
        "puerto rico": "PR",
        "guam": "GU",
        "u.s. minor outlying islands": "UM",
        "u.s. virgin islands": "VI",
        "virgin islands": "VI",
        "american samoa": "AS",
        "northern mariana islands": "MP",
        "northern mariana is": "MP"
    }
    # Specify years to keep
    year_list = [str(x) for x in list(range(min_year, max_year + 1))]
    # Clean and format the data
    emi_df = (
        # Rename columns
        emi_df.rename(columns=lambda x: str(x).lower())
        .assign(state_code=lambda x: x["state"].str.lower().map(state_dict))
        # Filter state code and years
        .filter(items=["state_code"] + year_list, axis=1)
        .set_index("state_code")
        # Replace NA values with 0
        .replace(0, pd.NA)
        .apply(pd.to_numeric, errors="coerce")
        .dropna(how="all")
        .fillna(0)
        .reset_index()
    )
    # If source is in list, then clean and format the data
    if src in ["tanks", "wellheads, separators, headers, heaters"]:
        emi_df = (
            # Melt the data: unique state/year
            emi_df.melt(id_vars="state_code", var_name="year", value_name="ch4_mt")
            # Convert mt to kt
            .assign(ghgi_ch4_kt=lambda x: x["ch4_mt"] / 1000)
            .drop(columns=["ch4_mt"])
            .astype({"year": int, "ghgi_ch4_kt": float})
            .fillna({"ghgi_ch4_kt": 0})
            # Ensure only years between min_year and max_year are included
            .query("year.between(@min_year, @max_year)")
            # Ensure state/year grouping is unique
            .groupby(["state_code", "year"])["ghgi_ch4_kt"]
            .sum()
            .reset_index()
        )
    # If source is not in list, clean this way
    else:
        emi_df = (
            # Melt the data: unique state/year
            emi_df.melt(id_vars="state_code", var_name="year", value_name="ghgi_ch4_kt")
            .astype({"year": int, "ghgi_ch4_kt": float})
            .fillna({"ghgi_ch4_kt": 0})
            # Ensure only years between min_year and max_year are included
            .query("year.between(@min_year, @max_year)")
            # Ensure state/year grouping is unique
            .groupby(["state_code", "year"])["ghgi_ch4_kt"]
            .sum()
            .reset_index()
        )
    return emi_df


# %% STEP 2. Initialize Parameters
"""
This section initializes the parameters for the task and stores them in the
emi_parameters_dict.

The parameters are read from the emi_proxy_mapping sheet of the gch4i_data_guide_v3.xlsx
file. The parameters are used to create the pytask task for the emi.
"""
# gch4i_name in gch4i_data_guide_v3.xlsx, emi_proxy_mapping sheet
source_name = "1B2aiii_petroleum_transport"
# Directory name for GHGI data
source_path = "1B2aiii_petroleum_transport"  # changed from Petroleum and Natural Gas

# Data Guide Directory
proxy_file_path = V3_DATA_PATH.parents[1] / "gch4i_data_guide_v3.xlsx"
# Read and query for the source name (ghch4i_name)
proxy_data = pd.read_excel(proxy_file_path, sheet_name="emi_proxy_mapping").query(
    f"gch4i_name == '{source_name}'"
)

# Initialize the emi_parameters_dict
emi_parameters_dict = {}
# Loop through the proxy data and store the parameters in the emi_parameters_dict
for emi_name, data in proxy_data.groupby("emi_id"):
    emi_parameters_dict[emi_name] = {
        "input_paths": [ghgi_data_dir_path / source_path / x for x in data.file_name],
        "source_list": [x.strip().casefold() for x in data.Subcategory2.to_list()],
        "parameters": ast.literal_eval(data.add_params.iloc[0]),
        "output_path": emi_data_dir_path / f"{emi_name}.csv"
    }

emi_parameters_dict


# %% STEP 3. Create Pytask Function and Loop

for _id, _kwargs in emi_parameters_dict.items():

    @mark.persist
    @task(id=_id, kwargs=_kwargs)
    def task_ww_emi(
        input_paths: list[Path],
        source_list: list[str],
        parameters: dict,
        output_path: Annotated[Path, Product],
    ) -> None:

        # Initialize the emi_df_list
        emi_df_list = []
        # Loop through the input paths and source list to get the emissions data
        for input_path, ghgi_group in zip(input_paths, source_list):
            individual_emi_df = get_petro_transport_inv_data(input_path,
                                                             ghgi_group,
                                                             parameters)
            emi_df_list.append(individual_emi_df)

        # Concatenate the emissions data and group by state and year
        emission_group_df = (
            pd.concat(emi_df_list)
            .groupby(["state_code", "year"])["ghgi_ch4_kt"]
            .sum()
            .reset_index()
        )
        # Save the emissions data to the output path
        emission_group_df.to_csv(output_path)<|MERGE_RESOLUTION|>--- conflicted
+++ resolved
@@ -1,17 +1,5 @@
 """
 Name:                   task_petro_transport_emi.py
-<<<<<<< HEAD
-Date Last Modified:     2024-12-12
-Authors Name:           A. Burnette (RTI International)
-Purpose:                Mapping of petroleum systems emissions
-                        to State, Year, emissions format
-gch4i_name:             1B2aiii_petroleum_transport
-Input Files:            Emi_TransRefining.xlsx
-                        Emi_TransOffshore.xlsx
-                        Emi_TransOnshore.xlsx
-Output Files:           - Emissions by State, Year for each subcategory
-Notes:                  -
-=======
 Date Last Modified:     2025-01-30
 Authors Name:           Andrew Burnette (RTI International)
 Purpose:                Mapping of petroleum transport systems emissions
@@ -25,7 +13,6 @@
                             trans_offshore_emi.csv
                             trans_onshore_emi.csv
                             trans_refining_emi.csv
->>>>>>> 3bb395b2
 """
 
 # %% STEP 0. Load packages, configuration files, and local parameters ------------------
