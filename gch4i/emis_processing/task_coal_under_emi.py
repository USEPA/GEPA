--- conflicted
+++ resolved
@@ -1,14 +1,5 @@
 """
 Name:                   task_coal_under_emi.py
-<<<<<<< HEAD
-Date Last Modified:     2024-12-12
-Authors Name:           A. Burnette (RTI International)
-Purpose:                Mapping of coal emissions to State, Year, emissions format
-gch4i_name:             1B1a_coal_mining_underground
-Input Files:            - Coal_90-22_FRv1-InvDBcorrection.xlsx
-Output Files:           - coal_post_under_emi.csv, coal_under_emi.csv
-Notes:                  - This version of emi mapping is draft for mapping .py files
-=======
 Date Last Modified:     2025-01-30
 Authors Name:           Andrew Burnette (RTI International)
 Purpose:                Mapping of coal emissions to State, Year, emissions format
@@ -18,7 +9,6 @@
 Output Files:           - {emi_data_dir_path}/
                             coal_post_under_emi.csv
                             coal_under_emi.csv
->>>>>>> 3bb395b2
 """
 # %% STEP 0. Load packages, configuration files, and local parameters ------------------
 from pathlib import Path
