"""
Name:                  task_abandoned_coal_proxy.py
Date Last Modified:    2025-01-22
Authors Name:          Nick Kruskamp (RTI International)
Purpose:               Process abandoned coal proxy data for emissions.
Input Files:           - Inventory Workbook: {ghgi_data_dir_path}/1B1a_abandoned_coal/
                        AbandonedCoalMines1990-2022_FRv1.xlsx
                       - MSHA: {sector_data_dir_path}/abandoned_mines/Mines.zip
                       - County: {global_data_dir_path}/tl_2020_us_county.zip
                       - State: {global_data_dir_path}/tl_2020_us_state.zip
Output Files:          - {proxy_data_dir_path}/abd_coal_proxy.parquet
"""

# %% Import Libraries

import datetime
from pathlib import Path
from typing import Annotated
from zipfile import ZipFile

import pyarrow.parquet  # noqa
import osgeo  # noqa
import geopandas as gpd
import numpy as np
import pandas as pd
import seaborn as sns
from pytask import Product, mark, task

from gch4i.config import (
    ghgi_data_dir_path,
    global_data_dir_path,
    sector_data_dir_path,
    max_year,
    min_year,
    proxy_data_dir_path
)
from gch4i.utils import name_formatter

pd.set_option("future.no_silent_downcasting", True)

# %% Pytask Function


@mark.persist
@task(id="abd_coal_proxy")
def task_get_abd_coal_proxy_data(
    inventory_workbook_path: Path = (
        ghgi_data_dir_path / "1B1a_abandoned_coal/AbandonedCoalMines1990-2022_FRv1.xlsx"
    ),
    msha_path: Path = sector_data_dir_path / "abandoned_mines/Mines.zip",
    county_path: str = global_data_dir_path / "tl_2020_us_county.zip",
    state_path: Path = global_data_dir_path / "tl_2020_us_state.zip",
    output_path: Annotated[Path, Product] = (
        proxy_data_dir_path / "abd_coal_proxy.parquet"
    ),
):
    """
    Location information (e.g., latitude/longitude) for each mine is taken from the MSHA
    database.

    Mines in the AMM Opportunities database are matched to the MSHA databased
    based first on

    1. MSHA ID. In total, 430 mines are matched based on MSHA ID,


    If there is no match on the ID then the mine is attempted to be
    matched based on the mine...

    # NOTE: I have had better luck without the date for the intial match after ID
    2. name, state, county, and abandonment date.

    1 based on name, date, county, and state,

    6 on date, state, and county, and

    6 based on mine name, state, and county out of a total 544 mines.

    For the remaining 101 mines, these emissions are allocated across the county on
    record for that mine (based on the area in each grid cell relative to the total area
    in that county). This approach is also used for 6 mines where the reported Lat/Lon
    in the MSHA database does not match the state on record for that mine. In total,
    ~20% of total annual abandoned mine emissions are allocated to the county-level
    rather than specific mine location.
    """
    # %%
    # basin recode dictionary for both the ratios and mines list.
    basin_name_recode = {
        "Central Appl": 0,
        "Central Appl.": 0,
        "Illinois": 1,
        "Northern Appl": 2,
        "Northern Appl.": 2,
        "Warrior Basin": 3,
        "Warrior": 3,
        "Uinta": 4,
        "Raton": 4,
        "Arkoma": 4,
        "Piceance": 4,
        "Western Basins": 4,
    }

    # https://www.epa.gov/sites/default/files/2016-03/documents/amm_final_report.pdf
    # basin coefficients pulled from v2
    # order: CA, IL, NA, BW, WS
    basin_coef_dict = {
        "Flooded": [0.672, 0.672, 0.672, 0.672, 0.672],
        "Sealed": [0.000741, 0.000733, 0.000725, 0.000729, 0.000747],
        "Venting": [0.003735, 0.003659, 0.003564, 0.003601, 0.003803],
        "b_medium": [2.329011, 2.314585, 2.292595, 2.299685, 2.342465],
    }

    basin_coef_df = pd.DataFrame.from_dict(basin_coef_dict)

    # the set of functions to calculate emissions based on the status of the mine and
    # the basin it is in.
    def flooded_calc(df, basin, bc_df):
        # abdmines.loc[imine,'Active Emiss. (mmcfd) ']
        # * np.exp(-1*D_flooded[ibasin]*ab_numyrs)
        return df["active_emiss"] * np.exp(
            -1 * bc_df.loc[basin, "Flooded"] * df["years_closed"]
        )

    def venting_calc(df, basin, bc_df):
        # abdmines.loc[imine,'Active Emiss. (mmcfd) ']
        # * (1+b_medium[ibasin]*D_venting[ibasin]*ab_numyrs)
        # ** (-1/float(b_medium[ibasin]))
        return df["active_emiss"] * (
            1
            + bc_df.loc[basin, "b_medium"]
            * bc_df.loc[basin, "Venting"]
            * df["years_closed"]
        ) ** (-1 / bc_df.loc[basin, "b_medium"])

    def sealed_calc(df, basin, bc_df):
        # abdmines.loc[imine,'Active Emiss. (mmcfd) ']
        # * (1-0.8)
        # * (1+b_medium[ibasin]*D_sealed[ibasin]*ab_numyrs)
        # ** (-1/float(b_medium[ibasin]))
        return (
            df["active_emiss"]
            * (1 - 0.8)
            * (
                1
                + bc_df.loc[basin, "b_medium"]
                * bc_df.loc[basin, "Sealed"]
                * df["years_closed"]
            )
            ** (-1 / bc_df.loc[basin, "b_medium"])
        )

    def unknown_calc(df, basin, bc_df, r_df):
        em_flo = r_df.loc[basin, "Flooded"] * flooded_calc(df, basin, bc_df)
        em_ven = r_df.loc[basin, "Venting"] * venting_calc(df, basin, bc_df)
        em_sea = r_df.loc[basin, "Sealed"] * sealed_calc(df, basin, bc_df)
        return np.sum([em_flo, em_ven, em_sea], axis=0)

    # Create the ratios dataframe from the inventory workbook. Get the ratios of mines
    # that are sealed, venting, and flooded by basin and year. the rows to skip to find
    # each of the ratio tables.
    skip_row_list = [26, 29, 29, 29, 29, 29, 29, 29, 30, 30, 30]
    ratio_list = []
    for year, skip_row in zip(range(min_year, max_year + 1), skip_row_list):

        ratios_df = (
            pd.read_excel(
                inventory_workbook_path,
                sheet_name=str(year),
                skiprows=skip_row,
                nrows=5,
            )
            .loc[:, ["Basin", "Sealed %", "Vented %", "Flooded %"]]
            .rename(
                columns={
                    "Sealed %": "Sealed",
                    "Vented %": "Venting",
                    "Flooded %": "Flooded",
                }
            )
            .assign(year=year)
        )
        ratio_list.append(ratios_df)
    ratios_df = (
        pd.concat(ratio_list).replace(basin_name_recode).set_index(["Basin", "year"])
    )
    ratios_normed_df = ratios_df.groupby("year").apply(
        lambda df: df.div(df.sum(axis=1), axis=0)
    )

    # %%
    # load the state, county, and mine data
    state_gdf = (
        gpd.read_file(state_path)
        .loc[:, ["NAME", "STATEFP", "STUSPS", "geometry"]]
        .rename(columns=str.lower)
        .rename(columns={"stusps": "state_code", "name": "state_name"})
        .astype({"statefp": int})
        # get only lower 48 + DC
        .query("(statefp < 60) & (statefp != 2) & (statefp != 15)")
        .to_crs(4326)
    )

    county_gdf = (
        gpd.read_file(county_path)
        .rename(columns=str.lower)
        .astype({"statefp": int})
        .merge(state_gdf[["state_code", "statefp"]], on="statefp")
        .assign(
            formatted_county=lambda df: name_formatter(df["name"]),
            formatted_state=lambda df: name_formatter(df["state_code"]),
        )
        .to_crs(4326)
    )

    # load the MSHA mine data
    with ZipFile(msha_path) as z:
        with z.open("Mines.txt") as f:
            msha_df = (
                pd.read_table(
                    f,
                    sep="|",
                    encoding="ISO-8859-1",
                    # usecols=["MINE_ID", "LATITUDE", "LONGITUDE"],
                )
                # XXX: what does this do? (from v2 notebook)
                .query("COAL_METAL_IND == 'C'")
                .dropna(subset=["LATITUDE", "LONGITUDE"])
                .assign(
                    formatted_name=lambda df: name_formatter(df["CURRENT_MINE_NAME"]),
                    formatted_county=lambda df: name_formatter(df["FIPS_CNTY_NM"]),
                    formatted_state=lambda df: name_formatter(df["STATE"]),
                    date_abd=lambda df: pd.to_datetime(df["CURRENT_STATUS_DT"]),
                )
                # .set_index("MINE_ID")
            )

    # make the mines data spatial
    msha_gdf = gpd.GeoDataFrame(
        msha_df.drop(columns=["LATITUDE", "LONGITUDE"]),
        geometry=gpd.points_from_xy(msha_df["LONGITUDE"], msha_df["LATITUDE"]),
        crs=4326,
    )
    # get only the mines that are in the lower 48 + DC
    # side effect that mines with invalid geometries are dropped
    msha_gdf = msha_gdf[msha_gdf.intersects(state_gdf.dissolve().geometry.iat[0])]

    ax = msha_gdf.plot(color="xkcd:scarlet", figsize=(10, 10), markersize=1)
    state_gdf.boundary.plot(ax=ax, color="xkcd:slate", lw=0.2, zorder=1)

    msha_cols = [
        "MINE_ID",
        "geometry",
        "CURRENT_MINE_STATUS",
        "CURRENT_CONTROLLER_BEGIN_DT",
    ]

    # get a crosswalk of records that we can't find via the mine DB or county, develop
    # a crosswalk for the 3 records we can't find a match for from these "county" names
    # to actual county names.
    # https://en.wikipedia.org/wiki/West,_West_Virginia
    # https://en.wikipedia.org/wiki/Dickenson_County,_Virginia
    # Finding the county for rosedale is a bit tricky. It's not a formal place?
    # https://www.mapquest.com/us/tennessee/rosedale-tn-282922764
    county_name_fixes = {
        "formatted_county": {
            "dickerson": "dickenson",
            "west": "wetzel",
            "rosedale": "anderson",
        }
    }

    # get the list of mines from the inventory workbook that are listed as abandoned.
    # these are the ones we will try to match to the MSHA location data.
    inventory_mine_df = (
        pd.read_excel(
            inventory_workbook_path,
            sheet_name="Mine List",
            skiprows=1,
            # nrows=115,
            usecols="B:M",
        )
        # name column names lower
        .rename(columns=lambda x: str(x).lower())
        .rename(
            columns={"active emiss. (mmcfd)": "active_emiss", "state": "state_code"}
        )
        .assign(
            MINE_ID=lambda df: pd.to_numeric(df["msha id"], errors="coerce")
            .fillna(0)
            .astype(int),
            formatted_name=lambda df: name_formatter(df["mine name"]),
            formatted_county=lambda df: name_formatter(df["county"]),
            formatted_state=lambda df: name_formatter(df["state_code"]),
            date_abd=lambda df: pd.to_datetime(df["date of aban."]),
        )
        .replace(county_name_fixes)
        .set_index("MINE_ID")
        .join(msha_gdf[msha_cols].set_index("MINE_ID"))
        .reset_index()
    )
    inventory_mine_df
    # %%
    # match inventory mines to the location data using a variety of strategies, in order
    # from the matching_attempts dictionary. The first match is by ID, then by the
    # dictionary.

    matching_attempts = {
        "name, date, county, state": [
            "formatted_name",
            "date_abd",
            "formatted_county",
            "formatted_state",
        ],
        "name, county, state": [
            "formatted_name",
            "formatted_county",
            "formatted_state",
        ],
        "date, county, state": ["date_abd", "formatted_county", "formatted_state"],
        "name, date": ["formatted_name", "date_abd"],
    }

    # First try to match by ID alone
    print(f"total mines: {inventory_mine_df.shape[0]}\n")
    matches = inventory_mine_df[~inventory_mine_df["geometry"].isna()]
    missing_geoms = inventory_mine_df[inventory_mine_df["geometry"].isna()]
    print(f"mines matched by ID: {matches.shape[0]}")
    print(f"mines still missing geom: {missing_geoms.shape[0]}\n")

    # now loop through the dictionary of matching attempts to try to match the remaining
    # mines.
    match_result_list = []
    match_result_list.append(matches)
    for match_name, col_list in matching_attempts.items():
        # match_attempt = missing_geoms.drop(columns=["geometry"]).merge(
        match_attempt = missing_geoms.drop(columns=msha_cols).merge(
            # msha_gdf.drop_duplicates(subset=col_list)[col_list + ["geometry"]],
            msha_gdf.drop_duplicates(subset=col_list)[col_list + msha_cols],
            # msha_gdf[col_list + ["geometry"]],
            left_on=col_list,
            right_on=col_list,
            how="left",
        )

        matches = match_attempt[~match_attempt["geometry"].isna()]
        missing_geoms = match_attempt[match_attempt["geometry"].isna()]
        match_result_list.append(matches)
        print(f"mines matched by {match_name}: {matches.shape[0]}")
        print(f"mines still missing geom: {missing_geoms.shape[0]}\n")

    match_attempt = missing_geoms.drop(columns="geometry").merge(
        county_gdf[["formatted_county", "formatted_state", "geometry"]],
        left_on=["formatted_county", "formatted_state"],
        right_on=["formatted_county", "formatted_state"],
        how="left",
    )
    matches = match_attempt[~match_attempt["geometry"].isna()]
    missing_geoms = match_attempt[match_attempt["geometry"].isna()]
    match_result_list.append(matches)
    print(f"mines matched by county and state to county polygon: {matches.shape[0]}")
    print(f"mines still missing geom: {missing_geoms.shape[0]}\n")

    matching_results = pd.concat(match_result_list)
    print(f"total geo match mines: {matching_results.shape[0]}\n")

    # %%

    # it appears the new workbooks has a clean version of 'Current Emissions Status'
    # called "simple status" so there is no need to recode that from the broader list
    # found in v2.
    all_mines_df = (
        matching_results.assign(
            # create column of recovering state
            recovering=lambda df: np.where(
                df["current model worksheet"].str.casefold().str.contains("recovering"),
                1,
                0,
            ),
            # reclass to basin number
            basin_nr=lambda df: df["coal basin"].replace(basin_name_recode),
            # get the reopen date
            reopen_date=lambda df: pd.to_datetime(df["CURRENT_CONTROLLER_BEGIN_DT"]),
            operating_status=lambda df: df["CURRENT_MINE_STATUS"],
            # filter down columns we need.
        )
        # calculate only for mines that have emissions
        .query("active_emiss > 0").loc[
            :,
            [
                "MINE_ID",
                "geometry",
                "state_code",
                "county",
                "basin_nr",
                "recovering",
                "reopen_date",
                "date_abd",
                "simple status",
                "active_emiss",
                "operating_status",
            ],
        ]
    )
    all_mines_df

    # carrying over the guidance from v2, we will remove mines that are listed as active
    #       NOTES:
    # 1)    Mines reopened in 2020 will not affect this notebook run for 2012-2018.
    # 2)    MSHA says mine 3600840 is active, but it is not in active mine GHGI
    #       workbook. It is in the abandoned mine workbook. abandoned in 1994.
    #       We keep it here.
    # 3)    Mine 4200079 is present in active mines notebook and also has abandoned
    #       emissions. However, its emissions are only ~0.8% of Utah's abandoned mines
    #       emissions. We keep it here.
    #       Old: We remove it in the flux calculation block for 2016-2018.
    # 4)    Mine 1100588 is listed as a refuse recovery mine in the active mines
    #       notebook, with coal production for the years 2012-2016. Refuse recovery mine
    #       emissions are not included in the active mining emissions estimates.
    #       This mine also has abandoned emissions and is in the abandoned GHGI workbook
    #       (close in 1995). We keep this here.
    #       #old: We remove it in the flux calculation block here for years 2014-2018.
    # 5)    Check to see if there are other mines listed below.

    # So we filter the active mines that closed in 2020 or later to handle in the yearly
    # emissions calculations.

    active_mines_df = all_mines_df.query(
        # "(operating_status == 'Active')"
        "(operating_status == 'Active') & (reopen_date.dt.year >= 2020)"
    ).sort_values("reopen_date")
    print(
        "mines that are in the abandoned workbook but "
        f"listed as active in the mine db: {len(active_mines_df)}"
    )
    active_mines_df

    # questionable mines are those that have a reopen date after the date of
    # abandonment, regardless of their status. There are 52 mines total that fall into
    # this grey zone, include the 6 that are listed as active.
    # questionable_mines = all_mines_df.query(
    #     "reopen_date > date_abd"
    # ).sort_values("MINE_ID")

    # remove the active mines from the abandoned mines
    abandoned_mines_df = all_mines_df.drop(index=active_mines_df.index)

    # %%
    # previously year days were recalculated for every year to calculate the fraction
    # of years a mine way closed. I think a better approach would be to assign a
    # constant that roughly equals the number of days in a year.
    year_days = 365.25

    # Ensure active_mines_df has a datetime object for reopen_date
    active_mines_df["reopen_date"] = pd.to_datetime(active_mines_df["reopen_date"], errors="coerce")

    result_list = []
    # for each year we have mine data, calculate emissions based on the basin, mine
    # status, and the number of years closed.
    reopened_mine_list = []
    for year in range(min_year, max_year + 1):

        # get the normalized ratios of mine status by year
        yearly_ratios_normed_df = ratios_normed_df.loc[year].droplevel(-1)

        # check that the ratios sum to 1 for each basin
        if (
            not yearly_ratios_normed_df.sum(axis=1)
            .apply(lambda x: np.isclose(x, 1))
            .all()
        ):
            raise ValueError("Ratios do not sum to 1")

        # # get the number of days in the year
        # month_days = [calendar.monthrange(year, x)[1] for x in range(1, 13)]
        # year_days = np.sum(month_days)

        # this year date to calc relative emissions
        # NOTE: this is different from the v2 notebook where the date was 07/02
        # We can calculate the actual fraction of emissions for a given year.
        calc_date = datetime.datetime(year=year, month=12, day=31)

        # calculate the number of days closed relative to 07/02 of this year?
        # XXX: why not calculate the entire year?
        # if the mine closed this year, give it special treatment where the
        # number of days closed is 1/2 of the number of days closed relative to
        # our date of 07/02 the logic here is: if the mine closed in this year,
        # the number of days closed is equal to 1/2 the days closed relative to
        # 07/02.
        # calc_date = datetime.datetime(year=year, month=7, day=2)

        # get the mines that are abandoned this year or earlier
        year_aban_df = abandoned_mines_df.query(
            "(date_abd.dt.year <= @calc_date.year)"
            # "& (reopen_date.dt.year <= @calc_date.year)"
        )
        year_aban_df  = year_aban_df [
            ~year_aban_df .MINE_ID.isin(reopened_mine_list)
        ]

        # FOR REFERENCE: mines that were abandoned this year
        aban_this_year_df = year_aban_df.query("date_abd.dt.year == @calc_date.year")

        # FOR REFERENCE: abandoned mines that were reopened this year
        aban_reopen_this_year_df = year_aban_df.query(
            "(reopen_date.dt.year == @calc_date.year)"
        )

        reopened_mine_list.extend(
            aban_reopen_this_year_df.MINE_ID.to_list()
        )
        # these are mines that are listed as active, but were closed this year
        # so we take these mines and calculate the days closed as the difference
        # of days from when it when it was abandoned to the day it reopened this year.
        # if the mine was opened this year, we subtract out the number of days it was
        # operational from the days closed
        active_but_closed_this_year_df = active_mines_df.query(
            "(reopen_date >= @calc_date)"
        )

        print(f"total mines abandoned {year}: {len(year_aban_df)}")
        print(f"mines abandoned in this year {year}: {len(aban_this_year_df)}")
        print(
            f"mines abandoned reproting reopen this year {year}: {len(aban_reopen_this_year_df)}"
        )
        # print(aban_reopen_this_year_df.MINE_ID.to_list())
        # print()

        print(
            f"num actives mines that closed this year: {len(active_but_closed_this_year_df)}"
        )

        # combine the abandoned and newly reopened mines for this year
        year_mines_df = pd.concat(
            [year_aban_df, active_but_closed_this_year_df]
        ).assign(
            # assign the current year for calculations
            year=year,
            days_closed=lambda df: (calc_date - df["date_abd"]),
            # days_closed=lambda df: np.where(
            #     df["date_abd"].dt.year == year,
            #     -((calc_date - df["date_abd"]) / 2),
            #     calc_date - df["date_abd"],
            # ),
            # calculate the number of years closed
            years_closed=lambda df: (df["days_closed"].dt.days / year_days),
            # create an empty column to hold the results
            mine_emi=0,
        )

<<<<<<< HEAD
=======
        # these are mines that are listed as active, but were reopened this year
        # so we take these mines and calculate the days closed as the difference
        # of days from when it when it was abandoned to the day it reopened this year.
        # if the mine was opened this year, we subtract out the number of days it was
        # operational from the days closed
        year_active_mines_df = active_mines_df.query(
            "(date_abd < @calc_date) & (reopen_date.dt.year >= @calc_date.year)"
        ).assign(
            year=year,
            operating_days=lambda df: np.where(
                df["reopen_date"].dt.year.eq(year),
                (calc_date - df["reopen_date"]).dt.days,
                0
            ),
            days_closed=lambda df: (calc_date - df["date_abd"]).dt.days - df["operating_days"],
            years_closed=lambda df: df["days_closed"] / year_days,
            # create an empty column to hold the results
            mine_emi=0,
        )
>>>>>>> 72200005


        print(f"abandoned mines total for {year}: {len(year_mines_df)}\n")
        # we now calculate the emissions for each mine based on the status of the mine
        # and the basin it is in.
        data_list = []
        for (basin, status), data in year_mines_df.groupby(
            ["basin_nr", "simple status"]
        ):
            if status == "Flooded":
                data["mine_emi"] = flooded_calc(data, basin, basin_coef_df)
            if status == "Venting":
                data["mine_emi"] = venting_calc(data, basin, basin_coef_df)
            if status == "Sealed":
                data["mine_emi"] = sealed_calc(data, basin, basin_coef_df)
            # if the status of the mine is unknown, we calculate the emissions based on
            # the fraction of mines that are sealed, venting, and flooded in the basin.
            if status == "Unknown":
                data["mine_emi"] = unknown_calc(
                    data, basin, basin_coef_df, yearly_ratios_normed_df
                )
            data_list.append(data)
        res_df = pd.concat(data_list)
        # mines that are recovering are assigned 0 emissions
        res_df.loc[res_df["recovering"].eq(1), "mine_emi"] = 0
        result_list.append(res_df)

    result_df = pd.concat(result_list, ignore_index=True)

    # QC all recovering mines have 0 emissions
    if (
        not result_df[result_df["recovering"].eq(1)]
        .groupby("year")["mine_emi"]
        .sum()
        .eq(0)
        .all()
    ):
        raise ValueError("Recovering mines should have 0 emissions")

    # result_df.head()

    # %%
    # some visuals to check the data
    sns.relplot(data=result_df, y="mine_emi", x="year", hue="state_code", kind="line")
    # sns.relplot(data=result_df, y="mine_emi", x="year", kind="line")

    # some QC checks I'll leave in here for reference
    # the emission by state and year
    # result_df.groupby(["year", "state_code"])["mine_emi"].sum()

    # check the emissions based on the basin and status
    # result_df.groupby(["basin_nr", "simple status"])[
    #     "mine_emi"
    # ].sum().reset_index()

    # big list of checks for state, year, basin, status
    # result_df.groupby(["state_code", "year", "basin_nr", "simple status"])[
    #     "mine_emi"
    # ].sum().reset_index()
    # %%

    # format the final proxy data by getting only the columns we need.
    proxy_gdf = gpd.GeoDataFrame(result_df, crs=4326).loc[
        :, ["MINE_ID", "state_code", "year", "mine_emi", "geometry"]
    ]

    # Remove mines that have 0 emissions
    proxy_gdf = proxy_gdf[proxy_gdf["mine_emi"] > 0]

    # calculate the relative emissions by state and year for allocation.
    proxy_gdf["rel_emi"] = proxy_gdf.groupby(["state_code", "year"])[
        "mine_emi"
    ].transform(lambda x: x / x.sum())

    # %%
    # check that relative values by state and year sum to 1.
    if (
        not proxy_gdf.groupby(["state_code", "year"])["rel_emi"]
        .sum()
        .apply(lambda x: np.isclose(x, 1))
        .all()
    ):
        raise ValueError("relative emissions do not sum to 1")
    # %%
    # visual check of the final proxy data
    ax = state_gdf.boundary.plot(color="xkcd:slate", lw=0.2, figsize=(10, 10))
    proxy_gdf.plot(column="rel_emi", markersize=5, legend=False, ax=ax)
    # %%
    # save the final proxy data
    proxy_gdf.to_parquet(output_path)

# %%<|MERGE_RESOLUTION|>--- conflicted
+++ resolved
@@ -547,8 +547,6 @@
             mine_emi=0,
         )
 
-<<<<<<< HEAD
-=======
         # these are mines that are listed as active, but were reopened this year
         # so we take these mines and calculate the days closed as the difference
         # of days from when it when it was abandoned to the day it reopened this year.
@@ -568,10 +566,10 @@
             # create an empty column to hold the results
             mine_emi=0,
         )
->>>>>>> 72200005
-
-
-        print(f"abandoned mines total for {year}: {len(year_mines_df)}\n")
+
+        # combine the abandoned and newly reopened mines for this year
+        year_mines_df = pd.concat([year_abandoned_mines_df, year_active_mines_df])
+
         # we now calculate the emissions for each mine based on the status of the mine
         # and the basin it is in.
         data_list = []
