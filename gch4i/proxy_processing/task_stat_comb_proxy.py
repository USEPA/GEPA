--- conflicted
+++ resolved
@@ -1,7 +1,6 @@
 """
 Name:                   task_stat_comb_proxy.py
-<<<<<<< HEAD
-Date Last Modified:     2024-10-31
+Date Last Modified:     2025-04-15
 Authors Name:           H. Lohman (RTI International); A. Burnette (RTI International)
 Purpose:                Mapping of stationary combustion proxy emissions
 Input Files:            - State Geo: global_data_dir_path / "tl_2020_us_state.zip"
@@ -12,36 +11,15 @@
                         - GHGRP Subpart D: GEPA_Stat_Path / "InputData/GHGRP/GHGRP_SubpartDEmissions_2010-2023.csv"
                         - GHGRP Subpart D Locations: GEPA_Stat_Path / "InputData/GHGRP/GHGRP_FacilityInfo_2010-2023.csv"
 
-Output Files:           - elec_coal_proxy.parquet
-                        - elec_gas_proxy.parquet
-                        - elec_oil_proxy.parquet
-                        - elec_wood_proxy.parquet
-                        - indu_proxy.parquet
+Output Files:           - {proxy_data_dir_path} / elec_coal_proxy.parquet
+                        - {proxy_data_dir_path} / elec_gas_proxy.parquet
+                        - {proxy_data_dir_path} / elec_oil_proxy.parquet
+                        - {proxy_data_dir_path} / elec_wood_proxy.parquet
+                        - {proxy_data_dir_path} / indu_proxy.parquet
 Notes:                  - Work with the GHGI Inventory Team to determine if we should
                           use ARP or EIA 923 data for the electricity generation proxies.
                         - Update the GHGRP Subpart C and D data to rely on the API links
                           similar to methods used in other proxies (e.g., landfills).
-=======
-Date Last Modified:     2025-02-19
-Authors Name:           Andrew Burnette (RTI International)
-Purpose:                Mapping of stationary combustion proxy emissions
-Input Files:            - Acid Rain Program Facilities: {GEPA_Stat_Path}/
-                            InputData/ARP_Data/EPA_ARP_2012-2022_Facility_Info.csv
-                        - Acid Rain Program Data: {GEPA_Stat_Path}/
-                            InputData/ARP_Data/EPA_ARP_2012-2022.csv
-                        - GHGRP Subpart C Emissions: {GEPA_Stat_Path}/
-                            InputData/GHGRP/GHGRP_SubpartCEmissions_2010-2023.csv
-                        - GHGRP Subpart D Emissions: {GEPA_Stat_Path}/
-                            InputData/GHGRP/GHGRP_SubpartDEmissions_2010-2023.csv
-                        - GHGRP Subpart D Facility Locations: {GEPA_Stat_Path}/
-                            InputData/GHGRP/GHGRP_FacilityInfo_2010-2023.csv
-Output Files:           - {proxy_data_dir_path}/
-                            elec_coal_proxy.parquet
-                            elec_gas_proxy.parquet
-                            elec_oil_proxy.parquet
-                            elec_wood_proxy.parquet
-                            indu_proxy.parquet
->>>>>>> da678296
 """
 ########################################################################################
 # %% STEP 0.1. Load Packages
@@ -57,21 +35,17 @@
 import geopandas as gpd
 
 from gch4i.config import (
-<<<<<<< HEAD
     V3_DATA_PATH,
     global_data_dir_path,
     emi_data_dir_path,
     sector_data_dir_path,
-=======
->>>>>>> da678296
     proxy_data_dir_path,
-    sector_data_dir_path,
     max_year,
-    min_year
+    min_year,
+    years
 )
 
 ########################################################################################
-<<<<<<< HEAD
 # %% Load Path Files
 
 # Pathways
@@ -109,463 +83,8 @@
 ########################################################################################
 # %% elec_coal_proxy, elec_gas_proxy, elec_oil_proxy, elec_wood_proxy
 
-=======
-# %% elec_coal_proxy
-
 
 @mark.persist
-@task(id='elec_coal_proxy')
-def task_get_reporting_electric_coal_proxy_data(
-    facility_path: Path = sector_data_dir_path / "combustion_stationary/ARP_Data/EPA_ARP_2012-2022_Facility_Info.csv",
-    input_path: Path = sector_data_dir_path / "combustion_stationary/ARP_Data/EPA_ARP_2012-2022.csv",
-    reporting_elec_coal_path_output_path: Annotated[Path, Product] = proxy_data_dir_path
-    / 'elec_coal_proxy.parquet'
-):
-    """
-    Relative emissions and location information for reporting facilities are taken from
-    the Clean Air Markets Program Data (CAMPD) and the Acid Rain Program (ARP) Data.
-    """
-
-    # Read in ARP Facility Data
-    ARP_Facility = (
-        pd.read_csv(facility_path, index_col=False)
-        .filter(items=[
-            'Facility ID',
-            'Facility Name',
-            'State',
-            'Latitude',
-            'Longitude'])
-        .drop_duplicates(['Facility ID', 'Latitude', 'Longitude'], keep='last')
-        .rename(columns={'Facility ID': 'facility_id'})
-        .reset_index(drop=True)
-    )
-    # Convert to gdf
-    ARP_Facility_gdf = (
-        gpd.GeoDataFrame(
-            ARP_Facility,
-            geometry=gpd.points_from_xy(
-                ARP_Facility['Longitude'],
-                ARP_Facility['Latitude'],
-                crs=4326
-            )
-        )
-    )
-
-    # Read in Raw ARP Data & Clean Fuel Type
-    ARP_Raw = (
-        pd.read_csv(input_path, index_col=False)
-        .filter(items=[
-            'State', 'Facility ID', 'Facility Name', 'Unit ID', 'Year', 'Month',
-            'Heat Input (mmBtu)', 'Primary Fuel Type', 'Unit Type'])
-        .query('State not in ["VI", "MP", "GU", "AS", "PR", "AK", "HI"]')
-    )
-
-    ARP_Raw = (
-        ARP_Raw.assign(
-            unit_clean=np.select(
-                [
-                    ARP_Raw['Unit Type'].str.contains(
-                        'combustion turbine', case=False, na=False),
-                    ARP_Raw['Unit Type'].str.contains(
-                        'combined cycle', case=False, na=False),
-                    ARP_Raw['Unit Type'].str.contains(
-                        'wet bottom', case=False, na=False),
-                    ARP_Raw['Unit Type'].str.contains(
-                        'dry bottom', case=False, na=False),
-                    ARP_Raw['Unit Type'].str.contains(
-                        'bubbling', case=False, na=False)
-                ],
-                [
-                    'combustion turbine',
-                    'combined cycle',
-                    'wet bottom',
-                    'dry bottom',
-                    'bubbling'
-                ],
-                default=ARP_Raw['Unit Type'].str.lower()
-            ),
-            fuel_clean=np.select(
-                [
-                    ARP_Raw['Primary Fuel Type'].isin([
-                        'Pipeline Natural Gas',
-                        'Natural Gas',
-                        'Other Gas',
-                        'Other Gas, Pipeline Natural Gas',
-                        'Natural Gas, Pipeline Natural Gas',
-                        'Process Gas']),
-                    ARP_Raw['Primary Fuel Type'].isin([
-                        'Petroleum Coke',
-                        'Coal',
-                        'Coal, Pipeline Natural Gas',
-                        'Coal, Natural Gas',
-                        'Coal, Wood',
-                        'Coal, Coal Refuse',
-                        'Coal Refuse',
-                        'Coal, Process Gas',
-                        'Coal, Diesel Oil',
-                        'Other Solid Fuel']),
-                    ARP_Raw['Primary Fuel Type'].isin([
-                        'Other Oil',
-                        'Diesel Oil',
-                        'Diesel Oil, Residual Oil',
-                        'Diesel Oil, Pipeline Natural Gas',
-                        'Residual Oil',
-                        'Residual Oil, Pipeline Natural Gas']),
-                    ARP_Raw['Primary Fuel Type'].isin([
-                        'Wood',
-                        'Other Solid Fuel, Wood'])
-                ],
-                [
-                    'Gas',
-                    'Coal',
-                    'Oil',
-                    'Wood'
-                ],
-                default=ARP_Raw['Primary Fuel Type']
-            )
-        )
-        .query('fuel_clean == "Coal"')
-    )
-
-    # Coerce Heat Input (mmBtu)
-    ARP_Raw['Heat Input (mmBtu)'] = (
-        pd.to_numeric(
-            ARP_Raw['Heat Input (mmBtu)'], errors='coerce').fillna(0)
-    )
-
-    # Calculate CH4 flux for each facility
-    ARP_Raw = (
-        ARP_Raw.assign(
-            ch4_f=np.select(
-                [
-                    # For Coal
-                    (ARP_Raw['fuel_clean'] == 'Coal') &
-                    (ARP_Raw['unit_clean'].isin(['tangentially-fired', 'dry bottom'])),
-
-                    (ARP_Raw['fuel_clean'] == 'Coal') &
-                    (ARP_Raw['unit_clean'] == 'wet bottom'),
-
-                    (ARP_Raw['fuel_clean'] == 'Coal') &
-                    (ARP_Raw['unit_clean'] == 'cyclone boiler'),
-
-                    (ARP_Raw['fuel_clean'] == 'Coal')
-                ],
-                [
-
-                    0.7,    # Coal: tangentially-fired or dry bottom
-                    0.9,    # Coal: wet bottom
-                    0.2,    # Coal: cyclone boiler
-                    1,      # Coal: others
-                ],
-                default=np.nan
-            )
-            )
-    )
-
-    # Calculate CH4 flux for each facility by multiplying heat input by CH4 factor
-    ARP_Clean = (
-        ARP_Raw.assign(
-            ch4_flux=ARP_Raw['Heat Input (mmBtu)'] * ARP_Raw['ch4_f']
-            )
-        .drop(columns=[
-            'Unit ID', 'Heat Input (mmBtu)', 'Primary Fuel Type', 'Unit Type',
-            'unit_clean', 'ch4_f', 'fuel_clean'])
-        .rename(columns={
-            'Facility ID': 'facility_id',
-            'Facility Name': 'facility_name',
-            'State': 'state_code',
-            'Year': 'year',
-            'Month': 'month'})
-        .groupby(['facility_id', 'facility_name', 'state_code', 'year', 'month'])
-        .sum('ch4_flux')
-        .sort_values(['facility_id', 'year', 'month'])
-        .reset_index()
-        )
-
-    # Merge with ARP Facility Data
-    proxy_gdf = (
-        ARP_Clean.merge(ARP_Facility_gdf[['facility_id', 'geometry']],
-                        on='facility_id', how='left')
-    )
-
-    proxy_gdf = gpd.GeoDataFrame(proxy_gdf, geometry='geometry', crs=4326)
-
-    # Add year_month
-    proxy_gdf = (
-        proxy_gdf.assign(
-            year_month=lambda df: df["year"].astype(str)
-            + "-"
-            + df["month"].astype(str)
-            )
-            )
-
-    # Normalize relative emissions to sum to 1 for each year and state
-    # Drop state-years with 0 total volume
-    proxy_gdf = (
-        proxy_gdf.groupby(['state_code', 'year'])
-        .filter(lambda x: x['ch4_flux'].sum() > 0)
-    )
-    proxy_gdf = (
-        proxy_gdf.groupby(['state_code', 'year_month'])
-        .filter(lambda x: x['ch4_flux'].sum() > 0)
-    )
-    # Normalize annual state emissions to sum to 1
-    proxy_gdf['annual_rel_emi'] = (
-        proxy_gdf.groupby(['year', 'state_code'])['ch4_flux']
-        .transform(lambda x: x / x.sum() if x.sum() > 0 else 0)
-    )
-    sums = proxy_gdf.groupby(["state_code", "year"])["annual_rel_emi"].sum()
-    # assert that the sums are close to 1
-    assert np.isclose(sums, 1.0, atol=1e-8).all(), f"Relative emissions do not sum to 1 for each year and state; {sums}"
-
-    # Normalize monthly state emissions to sum to 1
-    proxy_gdf['rel_emi'] = (
-        proxy_gdf.groupby(['state_code', 'year_month'])['ch4_flux']
-        .transform(lambda x: x / x.sum() if x.sum() > 0 else 0)
-    )
-    sums = proxy_gdf.groupby(["state_code", "year_month"])["rel_emi"].sum()
-    # assert that the sums are close to 1
-    assert np.isclose(sums, 1.0, atol=1e-8).all(), f"Relative emissions do not sum to 1 for each year and state; {sums}"
-
-    # Add year_month column for monthly emissions
-    proxy_gdf = (
-        proxy_gdf.drop(columns='ch4_flux')
-        .loc[
-            :,
-            ["facility_id", "facility_name", "state_code", "year_month", "year",
-             "month", "annual_rel_emi", "rel_emi", "geometry"]]
-    )
-
-    proxy_gdf.to_parquet(reporting_elec_coal_path_output_path)
-    return None
-
-
-########################################################################################
-# %% elec_gas_proxy
-
-@mark.persist
-@task(id='elec_gas_proxy')
-def task_get_reporting_electric_gas_proxy_data(
-    facility_path: Path = sector_data_dir_path / "combustion_stationary/ARP_Data/EPA_ARP_2012-2022_Facility_Info.csv",
-    input_path: Path = sector_data_dir_path / "combustion_stationary/ARP_Data/EPA_ARP_2012-2022.csv",
-    reporting_electric_gas_proxy_output_path: Annotated[Path, Product] = proxy_data_dir_path 
-    / 'elec_gas_proxy.parquet'
-):
-    """
-    Relative emissions and location information for reporting facilities are taken from
-    the Clean Air Markets Program Data (CAMPD) and the Acid Rain Program (ARP) Data.
-    """
-
-    # Read in ARP Facility Data
-    ARP_Facility = (
-        pd.read_csv(facility_path, index_col=False)
-        .filter(items=[
-            'Facility ID',
-            'Facility Name',
-            'State', 'Latitude',
-            'Longitude'])
-        .drop_duplicates(['Facility ID', 'Latitude', 'Longitude'], keep='last')
-        .rename(columns={'Facility ID': 'facility_id'})
-        .reset_index(drop=True)
-    )
-
-    ARP_Facility_gdf = (
-        gpd.GeoDataFrame(
-            ARP_Facility,
-            geometry=gpd.points_from_xy(
-                ARP_Facility['Longitude'],
-                ARP_Facility['Latitude'],
-                crs=4326
-            )
-        )
-    )
-
-    # Read in Raw ARP Data & Clean Fuel Type
-    ARP_Raw = (
-        pd.read_csv(input_path, index_col=False)
-        .filter(items=[
-            'State', 'Facility ID', 'Facility Name', 'Unit ID', 'Year', 'Month',
-            'Heat Input (mmBtu)', 'Primary Fuel Type', 'Unit Type'])
-        .query('State not in ["VI", "MP", "GU", "AS", "PR", "AK", "HI"]')
-    )
-
-    ARP_Raw = (
-        ARP_Raw.assign(
-            unit_clean=np.select(
-                [
-                    ARP_Raw['Unit Type'].str.contains(
-                        'combustion turbine', case=False, na=False),
-                    ARP_Raw['Unit Type'].str.contains(
-                        'combined cycle', case=False, na=False),
-                    ARP_Raw['Unit Type'].str.contains(
-                        'wet bottom', case=False, na=False),
-                    ARP_Raw['Unit Type'].str.contains(
-                        'dry bottom', case=False, na=False),
-                    ARP_Raw['Unit Type'].str.contains(
-                        'bubbling', case=False, na=False)
-                ],
-                [
-                    'combustion turbine',
-                    'combined cycle',
-                    'wet bottom',
-                    'dry bottom',
-                    'bubbling'
-                ],
-                default=ARP_Raw['Unit Type'].str.lower()
-            ),
-            fuel_clean=np.select(
-                [
-                    ARP_Raw['Primary Fuel Type'].isin([
-                        'Pipeline Natural Gas',
-                        'Natural Gas',
-                        'Other Gas',
-                        'Other Gas, Pipeline Natural Gas',
-                        'Natural Gas, Pipeline Natural Gas',
-                        'Process Gas']),
-                    ARP_Raw['Primary Fuel Type'].isin([
-                        'Petroleum Coke',
-                        'Coal',
-                        'Coal, Pipeline Natural Gas',
-                        'Coal, Natural Gas',
-                        'Coal, Wood',
-                        'Coal, Coal Refuse',
-                        'Coal Refuse',
-                        'Coal, Process Gas',
-                        'Coal, Diesel Oil',
-                        'Other Solid Fuel']),
-                    ARP_Raw['Primary Fuel Type'].isin([
-                        'Other Oil',
-                        'Diesel Oil',
-                        'Diesel Oil, Residual Oil',
-                        'Diesel Oil, Pipeline Natural Gas',
-                        'Residual Oil',
-                        'Residual Oil, Pipeline Natural Gas']),
-                    ARP_Raw['Primary Fuel Type'].isin([
-                        'Wood',
-                        'Other Solid Fuel, Wood'])
-                ],
-                [
-                    'Gas',
-                    'Coal',
-                    'Oil',
-                    'Wood'
-                ],
-                default=ARP_Raw['Primary Fuel Type']
-            )
-        )
-        .query('fuel_clean == "Gas"')
-    )
-
-    # Coerce Heat Input (mmBtu)
-    ARP_Raw['Heat Input (mmBtu)'] = (
-        pd.to_numeric(ARP_Raw['Heat Input (mmBtu)'], errors='coerce').fillna(0))
-
-    # Calculate CH4 flux for each facility
-    ARP_Raw = (
-        ARP_Raw.assign(
-            ch4_f=np.select(
-                [
-                    # For Gas
-                    (ARP_Raw['fuel_clean'] == 'Gas') &
-                    (ARP_Raw['unit_clean'] == 'combined cycle') |
-                    (ARP_Raw['unit_clean'].str.contains('turbine',
-                                                        case=False,
-                                                        na=False)),
-
-                    (ARP_Raw['fuel_clean'] == 'Gas')
-                ],
-                [
-                    3.7,    # Gas: combined cycle or turbine
-                    1,     # Gas: others
-                ],
-                default=np.nan)
-        )
-        )
-
-    # Calculate CH4 flux for each facility by multiplying heat input by CH4 factor
-    ARP_Clean = (
-        ARP_Raw.assign(
-            ch4_flux=ARP_Raw['Heat Input (mmBtu)'] * ARP_Raw['ch4_f']
-            )
-        .drop(columns=[
-            'Unit ID', 'Heat Input (mmBtu)', 'Primary Fuel Type', 'Unit Type',
-            'unit_clean', 'ch4_f', 'fuel_clean'])
-        .rename(columns={
-            'Facility ID': 'facility_id',
-            'Facility Name': 'facility_name',
-            'State': 'state_code',
-            'Year': 'year',
-            'Month': 'month'})
-        .groupby(['facility_id', 'facility_name', 'state_code', 'year', 'month'])
-        .sum('ch4_flux')
-        .sort_values(['facility_id', 'year', 'month'])
-        .reset_index()
-        )
-
-    # Merge with ARP Facility Data
-    proxy_gdf = (
-        ARP_Clean.merge(ARP_Facility_gdf[['facility_id', 'geometry']],
-                        on='facility_id', how='left')
-    )
-
-    proxy_gdf = gpd.GeoDataFrame(proxy_gdf, geometry='geometry', crs=4326)
-
-    # Add year_month
-    proxy_gdf = (
-        proxy_gdf.assign(
-            year_month=lambda df: df["year"].astype(str)
-            + "-"
-            + df["month"].astype(str)
-            )
-            )
-
-    # Normalize relative emissions to sum to 1 for each year and state
-    # Drop state-years with 0 total volume
-    proxy_gdf = (
-        proxy_gdf.groupby(['state_code', 'year'])
-        .filter(lambda x: x['ch4_flux'].sum() > 0)
-    )
-    proxy_gdf = (
-        proxy_gdf.groupby(['state_code', 'year_month'])
-        .filter(lambda x: x['ch4_flux'].sum() > 0)
-    )
-    # Normalize annual state emissions to sum to 1
-    proxy_gdf['annual_rel_emi'] = (
-        proxy_gdf.groupby(['year', 'state_code'])['ch4_flux']
-        .transform(lambda x: x / x.sum() if x.sum() > 0 else 0)
-    )
-    sums = proxy_gdf.groupby(["state_code", "year"])["annual_rel_emi"].sum()
-    # assert that the sums are close to 1
-    assert np.isclose(sums, 1.0, atol=1e-8).all(), f"Relative emissions do not sum to 1 for each year and state; {sums}"
-
-    # Normalize monthly state emissions to sum to 1
-    proxy_gdf['rel_emi'] = (
-        proxy_gdf.groupby(['state_code', 'year_month'])['ch4_flux']
-        .transform(lambda x: x / x.sum() if x.sum() > 0 else 0)
-    )
-    sums = proxy_gdf.groupby(["state_code", "year_month"])["rel_emi"].sum()
-    # assert that the sums are close to 1
-    assert np.isclose(sums, 1.0, atol=1e-8).all(), f"Relative emissions do not sum to 1 for each year and state; {sums}"
-
-    # Add year_month column for monthly emissions
-    proxy_gdf = (
-        proxy_gdf.drop(columns='ch4_flux')
-        .loc[
-            :,
-            ["facility_id", "facility_name", "state_code", "year_month", "year",
-             "month", "annual_rel_emi", "rel_emi", "geometry"]]
-    )
-
-    proxy_gdf.to_parquet(reporting_electric_gas_proxy_output_path)
-    return None
-
-########################################################################################
-# %% elec_oil_proxy
->>>>>>> da678296
-
-
-@mark.persist
-<<<<<<< HEAD
 @task(id='elec_proxies')
 def task_get_electricity_generation_proxy_data(
     state_path=state_path,
@@ -575,21 +94,12 @@
     elec_gas_proxy_output_path: Annotated[Path, Product] = proxy_data_dir_path / 'elec_gas_proxy.parquet',
     elec_oil_proxy_output_path: Annotated[Path, Product] = proxy_data_dir_path / 'elec_oil_proxy.parquet',
     elec_wood_proxy_output_path: Annotated[Path, Product] = proxy_data_dir_path / 'elec_wood_proxy.parquet',
-=======
-@task(id='elec_oil_proxy')
-def task_get_reporting_electric_oil_proxy_data(
-    facility_path: Path = sector_data_dir_path / "combustion_stationary/ARP_Data/EPA_ARP_2012-2022_Facility_Info.csv",
-    input_path: Path = sector_data_dir_path / "combustion_stationary/ARP_Data/EPA_ARP_2012-2022.csv",
-    reporting_electric_oil_proxy_output_path: Annotated[Path, Product] = proxy_data_dir_path 
-    / 'elec_oil_proxy.parquet'
->>>>>>> da678296
 ):
     """
     Relative emissions and location information for reporting facilities are taken from
     the EIA Survey 923 Data. In v2, the ARP data was used
     """
 
-<<<<<<< HEAD
     # Read in state geometries of lower 48 and DC
     state_gdf = (
         gpd.read_file(state_path)
@@ -609,241 +119,6 @@
                        'State', 'tech_desc', 'Longitude', 'Latitude'])
         .rename(columns={'Plant_Code': 'plant_id'})
         .rename(columns=str.lower)
-=======
-    # Read in ARP Facility Data
-    ARP_Facility = (
-        pd.read_csv(facility_path, index_col=False)
-        .filter(items=[
-            'Facility ID',
-            'Facility Name',
-            'State',
-            'Latitude',
-            'Longitude'])
-        .drop_duplicates(['Facility ID', 'Latitude', 'Longitude'], keep='last')
-        .rename(columns={'Facility ID': 'facility_id'})
-        .reset_index(drop=True)
-    )
-
-    ARP_Facility_gdf = (
-        gpd.GeoDataFrame(
-            ARP_Facility,
-            geometry=gpd.points_from_xy(
-                ARP_Facility['Longitude'],
-                ARP_Facility['Latitude'],
-                crs=4326
-            )
-        )
-    )
-
-    # Read in Raw ARP Data & Clean Fuel Type
-    ARP_Raw = (
-        pd.read_csv(input_path, index_col=False)
-        .filter(items=[
-            'State', 'Facility ID', 'Facility Name', 'Unit ID', 'Year', 'Month',
-            'Heat Input (mmBtu)', 'Primary Fuel Type', 'Unit Type'])
-        .query('State not in ["VI", "MP", "GU", "AS", "PR", "AK", "HI"]')
-    )
-
-    ARP_Raw = (
-        ARP_Raw.assign(
-            unit_clean=np.select(
-                [
-                    ARP_Raw['Unit Type'].str.contains(
-                        'combustion turbine', case=False, na=False),
-                    ARP_Raw['Unit Type'].str.contains(
-                        'combined cycle', case=False, na=False),
-                    ARP_Raw['Unit Type'].str.contains(
-                        'wet bottom', case=False, na=False),
-                    ARP_Raw['Unit Type'].str.contains(
-                        'dry bottom', case=False, na=False),
-                    ARP_Raw['Unit Type'].str.contains(
-                        'bubbling', case=False, na=False)
-                ],
-                [
-                    'combustion turbine',
-                    'combined cycle',
-                    'wet bottom',
-                    'dry bottom',
-                    'bubbling'
-                ],
-                default=ARP_Raw['Unit Type'].str.lower()
-            ),
-            fuel_clean=np.select(
-                [
-                    ARP_Raw['Primary Fuel Type'].isin([
-                        'Pipeline Natural Gas',
-                        'Natural Gas',
-                        'Other Gas',
-                        'Other Gas, Pipeline Natural Gas',
-                        'Natural Gas, Pipeline Natural Gas',
-                        'Process Gas']),
-                    ARP_Raw['Primary Fuel Type'].isin([
-                        'Petroleum Coke',
-                        'Coal',
-                        'Coal, Pipeline Natural Gas',
-                        'Coal, Natural Gas',
-                        'Coal, Wood',
-                        'Coal, Coal Refuse',
-                        'Coal Refuse',
-                        'Coal, Process Gas',
-                        'Coal, Diesel Oil',
-                        'Other Solid Fuel']),
-                    ARP_Raw['Primary Fuel Type'].isin([
-                        'Other Oil',
-                        'Diesel Oil',
-                        'Diesel Oil, Residual Oil',
-                        'Diesel Oil, Pipeline Natural Gas',
-                        'Residual Oil',
-                        'Residual Oil, Pipeline Natural Gas']),
-                    ARP_Raw['Primary Fuel Type'].isin([
-                        'Wood',
-                        'Other Solid Fuel, Wood'])
-                ],
-                [
-                    'Gas',
-                    'Coal',
-                    'Oil',
-                    'Wood'
-                ],
-                default=ARP_Raw['Primary Fuel Type']
-            )
-        )
-        .query('fuel_clean == "Oil"')
-    )
-
-    # Coerce Heat Input (mmBtu)
-    ARP_Raw['Heat Input (mmBtu)'] = (
-        pd.to_numeric(ARP_Raw['Heat Input (mmBtu)'], errors='coerce').fillna(0))
-
-    # Calculate CH4 flux for each facility
-    ARP_Raw = (
-        ARP_Raw.assign(
-            ch4_f=np.select(
-                [
-                    # For Oil
-                    (ARP_Raw['fuel_clean'] == 'Oil') &
-                    (ARP_Raw['Primary Fuel Type'].isin([
-                        'Residual Oil',
-                        'Residual Oil, Pipeline Natural Gas'])),
-
-                    (ARP_Raw['fuel_clean'] == 'Oil')
-                ],
-                [
-                    0.8,    # Oil: Residual Oil or Pipeline Natural Gas
-                    0.9,    # Oil: others
-                ],
-                default=np.nan
-            )
-            )
-    )
-
-    # Calculate CH4 flux for each facility by multiplying heat input by CH4 factor
-    ARP_Clean = (
-        ARP_Raw.assign(
-            ch4_flux=ARP_Raw['Heat Input (mmBtu)'] * ARP_Raw['ch4_f']
-            )
-        .drop(columns=[
-            'Unit ID', 'Heat Input (mmBtu)', 'Primary Fuel Type', 'Unit Type',
-            'unit_clean', 'ch4_f', 'fuel_clean'])
-        .rename(columns={
-            'Facility ID': 'facility_id',
-            'Facility Name': 'facility_name',
-            'State': 'state_code',
-            'Year': 'year',
-            'Month': 'month'})
-        .groupby(['facility_id', 'facility_name', 'state_code', 'year', 'month'])
-        .sum('ch4_flux')
-        .sort_values(['facility_id', 'year', 'month'])
-        .reset_index()
-        )
-
-    # Merge with ARP Facility Data
-    proxy_gdf = (
-        ARP_Clean.merge(ARP_Facility_gdf[['facility_id', 'geometry']],
-                        on='facility_id', how='left')
-    )
-
-    proxy_gdf = gpd.GeoDataFrame(proxy_gdf, geometry='geometry', crs=4326)
-
-    # Add year_month
-    proxy_gdf = (
-        proxy_gdf.assign(
-            year_month=lambda df: df["year"].astype(str)
-            + "-"
-            + df["month"].astype(str)
-            )
-            )
-
-    # Normalize relative emissions to sum to 1 for each year and state
-    # Drop state-years with 0 total volume
-    proxy_gdf = (
-        proxy_gdf.groupby(['state_code', 'year'])
-        .filter(lambda x: x['ch4_flux'].sum() > 0)
-    )
-    proxy_gdf = (
-        proxy_gdf.groupby(['state_code', 'year_month'])
-        .filter(lambda x: x['ch4_flux'].sum() > 0)
-    )
-    # Normalize annual state emissions to sum to 1
-    proxy_gdf['annual_rel_emi'] = (
-        proxy_gdf.groupby(['year', 'state_code'])['ch4_flux']
-        .transform(lambda x: x / x.sum() if x.sum() > 0 else 0)
-    )
-    sums = proxy_gdf.groupby(["state_code", "year"])["annual_rel_emi"].sum()
-    # assert that the sums are close to 1
-    assert np.isclose(sums, 1.0, atol=1e-8).all(), f"Relative emissions do not sum to 1 for each year and state; {sums}"
-
-    # Normalize monthly state emissions to sum to 1
-    proxy_gdf['rel_emi'] = (
-        proxy_gdf.groupby(['state_code', 'year_month'])['ch4_flux']
-        .transform(lambda x: x / x.sum() if x.sum() > 0 else 0)
-    )
-    sums = proxy_gdf.groupby(["state_code", "year_month"])["rel_emi"].sum()
-    # assert that the sums are close to 1
-    assert np.isclose(sums, 1.0, atol=1e-8).all(), f"Relative emissions do not sum to 1 for each year and state; {sums}"
-
-    # Add year_month column for monthly emissions
-    proxy_gdf = (
-        proxy_gdf.drop(columns='ch4_flux')
-        .loc[
-            :,
-            ["facility_id", "facility_name", "state_code", "year_month", "year",
-             "month", "annual_rel_emi", "rel_emi", "geometry"]]
-    )
-
-    proxy_gdf.to_parquet(reporting_electric_oil_proxy_output_path)
-    return None
-
-
-########################################################################################
-# %% elec_wood_proxy
-
-@mark.persist
-@task(id='elec_wood_proxy')
-def task_get_reporting_electric_wood_proxy_data(
-    facility_path: Path = sector_data_dir_path / "combustion_stationary/ARP_Data/EPA_ARP_2012-2022_Facility_Info.csv",
-    input_path: Path = sector_data_dir_path / "combustion_stationary/ARP_Data/EPA_ARP_2012-2022.csv",
-    reporting_electric_wood_proxy_output_path: Annotated[Path, Product] = proxy_data_dir_path 
-    / 'elec_wood_proxy.parquet'
-):
-    """
-    Relative emissions and location information for reporting facilities are taken from
-    the Clean Air Markets Program Data (CAMPD) and the Acid Rain Program (ARP) Data.
-    """
-
-    # Read in ARP Facility Data
-    ARP_Facility = (
-        pd.read_csv(facility_path, index_col=False)
-        .filter(items=[
-            'Facility ID',
-            'Facility Name',
-            'State',
-            'Latitude',
-            'Longitude'])
-        .drop_duplicates(['Facility ID', 'Latitude', 'Longitude'], keep='last')
-        .rename(columns={'Facility ID': 'facility_id'})
-        .reset_index(drop=True)
->>>>>>> da678296
     )
 
     # Read in EIA-923 data
@@ -999,7 +274,6 @@
             df.groupby(["state_code", "year"])['ch4_flux']
             .transform(lambda x: x / x.sum() if x.sum() > 0 else 0)
         )
-<<<<<<< HEAD
         # sum of the rel_emi = 1 for each state_code-year_month combination
         # used to allocate monthly emissions to monthly proxy
         df['rel_emi'] = (
@@ -1021,124 +295,6 @@
                 )
             )
             .drop(columns=["latitude", "longitude"])
-=======
-    )
-
-    # Read in Raw ARP Data & Clean Fuel Type
-    ARP_Raw = (
-        pd.read_csv(input_path, index_col=False)
-        .filter(items=[
-            'State', 'Facility ID', 'Facility Name', 'Unit ID', 'Year', 'Month',
-            'Heat Input (mmBtu)', 'Primary Fuel Type', 'Unit Type'])
-        .query('State not in ["VI", "MP", "GU", "AS", "PR", "AK", "HI"]')
-    )
-
-    ARP_Raw = (
-        ARP_Raw.assign(
-            unit_clean=np.select(
-                [
-                    ARP_Raw['Unit Type'].str.contains(
-                        'combustion turbine', case=False, na=False),
-                    ARP_Raw['Unit Type'].str.contains(
-                        'combined cycle', case=False, na=False),
-                    ARP_Raw['Unit Type'].str.contains(
-                        'wet bottom', case=False, na=False),
-                    ARP_Raw['Unit Type'].str.contains(
-                        'dry bottom', case=False, na=False),
-                    ARP_Raw['Unit Type'].str.contains(
-                        'bubbling', case=False, na=False)
-                ],
-                [
-                    'combustion turbine',
-                    'combined cycle',
-                    'wet bottom',
-                    'dry bottom',
-                    'bubbling'
-                ],
-                default=ARP_Raw['Unit Type'].str.lower()
-            ),
-            fuel_clean=np.select(
-                [
-                    ARP_Raw['Primary Fuel Type'].isin([
-                        'Pipeline Natural Gas',
-                        'Natural Gas',
-                        'Other Gas',
-                        'Other Gas, Pipeline Natural Gas',
-                        'Natural Gas, Pipeline Natural Gas',
-                        'Process Gas']),
-                    ARP_Raw['Primary Fuel Type'].isin([
-                        'Petroleum Coke',
-                        'Coal',
-                        'Coal, Pipeline Natural Gas',
-                        'Coal, Natural Gas',
-                        'Coal, Wood',
-                        'Coal, Coal Refuse',
-                        'Coal Refuse',
-                        'Coal, Process Gas',
-                        'Coal, Diesel Oil',
-                        'Other Solid Fuel']),
-                    ARP_Raw['Primary Fuel Type'].isin([
-                        'Other Oil',
-                        'Diesel Oil',
-                        'Diesel Oil, Residual Oil',
-                        'Diesel Oil, Pipeline Natural Gas',
-                        'Residual Oil',
-                        'Residual Oil, Pipeline Natural Gas']),
-                    ARP_Raw['Primary Fuel Type'].isin([
-                        'Wood',
-                        'Other Solid Fuel, Wood'])
-                ],
-                [
-                    'Gas',
-                    'Coal',
-                    'Oil',
-                    'Wood'
-                ],
-                default=ARP_Raw['Primary Fuel Type']
-            )
-        )
-        .query('fuel_clean == "Wood"')
-    )
-
-    # Coerce Heat Input (mmBtu)
-    ARP_Raw['Heat Input (mmBtu)'] = (
-        pd.to_numeric(ARP_Raw['Heat Input (mmBtu)'], errors='coerce').fillna(0))
-
-    # Calculate CH4 flux for each facility
-    ARP_Raw = (
-        ARP_Raw.assign(
-            ch4_f=np.select(
-                [
-                    # For Wood
-                    (ARP_Raw['fuel_clean'] == 'Wood'),
-                ],
-                [
-                    1,      # Wood: recover boilers
-                ],
-                default=np.nan
-            )
-            )
-    )
-
-    # Calculate CH4 flux for each facility by multiplying heat input by CH4 factor
-    ARP_Clean = (
-        ARP_Raw.assign(
-            ch4_flux=ARP_Raw['Heat Input (mmBtu)'] * ARP_Raw['ch4_f']
-            )
-        .drop(columns=[
-            'Unit ID', 'Heat Input (mmBtu)', 'Primary Fuel Type', 'Unit Type',
-            'unit_clean', 'ch4_f', 'fuel_clean'])
-        .rename(columns={
-            'Facility ID': 'facility_id',
-            'Facility Name': 'facility_name',
-            'State': 'state_code',
-            'Year': 'year',
-            'Month': 'month'})
-        .groupby(['facility_id', 'facility_name', 'state_code', 'year', 'month'])
-        .sum('ch4_flux')
-        .sort_values(['facility_id', 'year', 'month'])
-        .reset_index()
->>>>>>> da678296
         )
         return gdf
 
@@ -1273,64 +429,6 @@
     oil_proxy_final.to_parquet(elec_oil_proxy_output_path)
     wood_proxy_final.to_parquet(elec_wood_proxy_output_path)
 
-<<<<<<< HEAD
-=======
-    # Merge with ARP Facility Data
-    proxy_gdf = (
-        ARP_Clean.merge(ARP_Facility_gdf[['facility_id', 'geometry']],
-                        on='facility_id', how='left')
-    )
-
-    proxy_gdf = gpd.GeoDataFrame(proxy_gdf, geometry='geometry', crs=4326)
-
-    # Add year_month
-    proxy_gdf = (
-        proxy_gdf.assign(
-            year_month=lambda df: df["year"].astype(str)
-            + "-"
-            + df["month"].astype(str)
-            )
-            )
-
-    # Normalize relative emissions to sum to 1 for each year and state
-    # Drop state-years with 0 total volume
-    proxy_gdf = (
-        proxy_gdf.groupby(['state_code', 'year'])
-        .filter(lambda x: x['ch4_flux'].sum() > 0)
-    )
-    proxy_gdf = (
-        proxy_gdf.groupby(['state_code', 'year_month'])
-        .filter(lambda x: x['ch4_flux'].sum() > 0)
-    )
-    # Normalize annual state emissions to sum to 1
-    proxy_gdf['annual_rel_emi'] = (
-        proxy_gdf.groupby(['year', 'state_code'])['ch4_flux']
-        .transform(lambda x: x / x.sum() if x.sum() > 0 else 0)
-    )
-    sums = proxy_gdf.groupby(["state_code", "year"])["annual_rel_emi"].sum()
-    # assert that the sums are close to 1
-    assert np.isclose(sums, 1.0, atol=1e-8).all(), f"Relative emissions do not sum to 1 for each year and state; {sums}"
-
-    # Normalize monthly state emissions to sum to 1
-    proxy_gdf['rel_emi'] = (
-        proxy_gdf.groupby(['state_code', 'year_month'])['ch4_flux']
-        .transform(lambda x: x / x.sum() if x.sum() > 0 else 0)
-    )
-    sums = proxy_gdf.groupby(["state_code", "year_month"])["rel_emi"].sum()
-    # assert that the sums are close to 1
-    assert np.isclose(sums, 1.0, atol=1e-8).all(), f"Relative emissions do not sum to 1 for each year and state; {sums}"
-
-    # Add year_month column for monthly emissions
-    proxy_gdf = (
-        proxy_gdf.drop(columns='ch4_flux')
-        .loc[
-            :,
-            ["facility_id", "facility_name", "state_code", "year_month", "year",
-             "month", "annual_rel_emi", "rel_emi", "geometry"]]
-    )
-
-    proxy_gdf.to_parquet(reporting_electric_wood_proxy_output_path)
->>>>>>> da678296
     return None
 
 
@@ -1340,18 +438,10 @@
 @mark.persist
 @task(id='indu_proxy')
 def task_get_reporting_indu_proxy_data(
-<<<<<<< HEAD
     subpart_C=GHGRP_subC_inputfile,
     subpart_D=GHGRP_subD_inputfile,
     facility_path=GHGRP_subDfacility_loc_inputfile,
     reporting_indu_proxy_output_path: Annotated[Path, Product] = proxy_data_dir_path / 'indu_proxy.parquet'
-=======
-    subpart_C: Path = sector_data_dir_path / "combustion_stationary/GHGRP/GHGRP_SubpartCEmissions_2010-2023.csv",
-    subpart_D: Path = sector_data_dir_path / "combustion_stationary/GHGRP/GHGRP_SubpartDEmissions_2010-2023.csv",
-    facility_path: Path = sector_data_dir_path / "combustion_stationary/GHGRP/GHGRP_FacilityInfo_2010-2023.csv",
-    reporting_indu_output_path: Annotated[Path, Product] = proxy_data_dir_path
-    / 'indu_proxy.parquet'
->>>>>>> da678296
 ):
     """
     Relative emissions and location information for reporting facilities are taken from
