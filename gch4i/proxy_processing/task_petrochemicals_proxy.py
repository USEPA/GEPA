# %%
from pathlib import Path
from typing import Annotated
from zipfile import ZipFile
import calendar
import datetime

from pyarrow import parquet
import pandas as pd
import osgeo
import geopandas as gpd
import numpy as np
import seaborn as sns
from pytask import Product, task, mark

from gch4i.config import (
    V3_DATA_PATH,
    proxy_data_dir_path,
    global_data_dir_path,
    ghgi_data_dir_path,
    max_year,
    min_year,
)

from gch4i.utils import name_formatter


@mark.persist
@task(id="petrochemicals_proxy")
def task_get_petrochemicals_proxy_data(
    inventory_workbook_path: Path = ghgi_data_dir_path
    / "industry/State_Petrochemicals_1990-2022.xlsx",
    subpart_x_path = "https://data.epa.gov/efservice/x_subpart_level_information/pub_dim_facility/ghg_name/=/Methane/CSV",
    state_path: Path = global_data_dir_path / "tl_2020_us_state.zip",
    output_path: Annotated[Path, Product] = proxy_data_dir_path
    / "petrochemicals_proxy.parquet",
):
    """
    Four petrochemical production facilities with Arylonitrile production report
    for the 2012-2022 reporting period.

    Location information (e.g., latitude/longitude) for each petrochemical facility
    is taken from the Subpart X database. Initially, only two facilities were matched
    to a location. After looking up the remaining facilities on Google Maps, 
    it was determined that the remaining two facilities had mistakes in their city 
    and/or facility name to allow matching locations to Subpart X.

    The Cornerstone facility in the GHGI workbook had its city updated to Waggaman, LA
    instead of Avondale, LA.

    The Texas INEOS facility in the GHGI workbook had its facility name updated to
    Green Lake Plant instead of INEOS and its city updated to Port Lavaca, TX instead
    of Green Lake, TX.

    Location information (e.g., latitude/longitude) for each petrochemical facility
    is taken from the Subpart X database.
    """

    state_gdf = (
        gpd.read_file(state_path)
        .loc[:, ["NAME", "STATEFP", "STUSPS", "geometry"]]
        .rename(columns=str.lower)
        .rename(columns={"stusps": "state_code", "name": "state_name"})
        .astype({"statefp": int})
        # get only lower 48 + DC
        .query("(statefp < 60) & (statefp != 2) & (statefp != 15)")
        .to_crs(4326)
    )

    # Get and format GHGI facility capacities
    ghgi_facilities_df = (
        pd.read_excel(
            inventory_workbook_path,
            sheet_name="SRI&ICIS",
            skiprows=1,
            nrows=130,
            usecols="A:D,AB:AL",
        )
        .rename(columns=lambda x: str(x).lower())
        .rename(columns={"company": "facility_name", "state": "state_name"})
        .rename(columns={"capacity.22": "2012", "capacity.23": "2013", "capacity.24": "2014",
        "capacity.25": "2015", "capacity.26": "2016", "capacity.27": "2017", 
        "capacity.28": "2018", "capacity.29": "2019", "capacity.30": "2020",
        "capacity.31": "2021", "capacity.32": "2022"})
        .query("petrochemical == 'Acrylonitrile'")
        .drop(columns=["petrochemical"])
        .astype({"state_name":str})
        .merge(state_gdf[["state_code", "state_name"]], on="state_name")
        # drop facilities that have all nan values
        .dropna(subset=[str(x) for x in list(range(2012,2023))])
        .reset_index(drop=True)
    )

    # Format facility names to drop previous facility names found in parentheses
    for ifacility in np.arange(0,len(ghgi_facilities_df)):
        facility_name = ghgi_facilities_df.loc[ifacility, 'facility_name']
        city = ghgi_facilities_df.loc[ifacility, 'city']
        shortened_facility_name = facility_name.partition(" (")[0]
        ghgi_facilities_df.loc[ifacility, "facility_name"] = shortened_facility_name.lower()
        ghgi_facilities_df.loc[ifacility, "city"] = city.lower()
    
    # Correct incorrect GHGI facility names and/or cities
    # Facilities were manually found on Google Maps to determine the correct city.
    # Facility names were changed to match the facility names found in the 
    # Addresses by Street and Addresses by Lat_Long tabs of the inventory workbook 
    # which were derived from the Subpart X datasets.

    # Cornerstone in Avondale, LA should have its city updated to Waggaman, LA.
    imatch = np.where((ghgi_facilities_df['facility_name'] == 'cornerstone') 
                       & (ghgi_facilities_df['city'] == 'avondale'))[0]
    ghgi_facilities_df.loc[imatch, 'city'] = 'waggaman'

    # INEOS in Green Lake, TX should have its facility name and city updated to 
    # Green Lake Plant in Port Lavaca, TX
    imatch = np.where((ghgi_facilities_df['facility_name'] == 'ineos') 
                       & (ghgi_facilities_df['city'] == 'green lake'))[0]
    ghgi_facilities_df.loc[imatch, 'facility_name'] = 'green lake plant'
    ghgi_facilities_df.loc[imatch, 'city'] = 'port lavaca'

    # Get and format Subpart X facility locations
    facility_locations_df = (
    pd.read_csv(
        subpart_x_path,
        usecols=("facility_name",
                 "facility_id",
                 "latitude",
                 "longitude",
                 "city",
                 "state"))
    .rename(columns=lambda x: str(x).lower())
    .rename(columns={"state": "state_code"})
    .drop_duplicates(subset=['facility_id', 'city'], keep='first')
    .reset_index(drop=True)
    )

    # Match GHGI facilities to Subpart X facility locations
    for ifacility in np.arange(0,len(ghgi_facilities_df)):
        state_code_temp = ghgi_facilities_df.loc[ifacility, 'state_code']
        imatch = np.where((facility_locations_df['facility_name'].str.contains(ghgi_facilities_df.loc[ifacility,'facility_name'], case=False))\
                & (facility_locations_df['state_code']==state_code_temp))[0]
        ghgi_facilities_df.loc[ifacility, 'lat'] = facility_locations_df.loc[imatch[0], 'latitude']
        ghgi_facilities_df.loc[ifacility, 'lon'] = facility_locations_df.loc[imatch[0], 'longitude']

    # Format proxy data to consolidate years into a single column
    ghgi_facilities_w_locations_df = ghgi_facilities_df.melt(id_vars=[
        'facility_name', 'state_code', 'lat', 'lon'], 
        value_vars=list(ghgi_facilities_df.columns.values)[3:14], 
        var_name='year', value_name='capacity_kt')
    
    ghgi_facilities_w_locations_df['rel_emi'] = ghgi_facilities_w_locations_df.groupby(["state_code", "year"])['capacity_kt'].transform(lambda x: x / x.sum() if x.sum() > 0 else 0)
    ghgi_facilities_w_locations_df = ghgi_facilities_w_locations_df.drop(columns='capacity_kt')
    
    # Create proxy gdf
    proxy_gdf = (
    gpd.GeoDataFrame(
        ghgi_facilities_w_locations_df,
        geometry=gpd.points_from_xy(
            ghgi_facilities_w_locations_df["lon"],
            ghgi_facilities_w_locations_df["lat"],
            crs=4326,
        ),
    )
    .drop(columns=["lat", "lon"])
<<<<<<< HEAD
    .loc[:, ["facility_name", "state_code", "geometry", "year", "rel_emi"]]
=======
    .astype({"year":int})
    .loc[:, ["facility_name", "state_code", "geometry", "year", "capacity_kt"]]
>>>>>>> 4d626939
    )

    proxy_gdf.to_parquet(output_path)
    return None

# %%<|MERGE_RESOLUTION|>--- conflicted
+++ resolved
@@ -161,13 +161,8 @@
         ),
     )
     .drop(columns=["lat", "lon"])
-<<<<<<< HEAD
+    .astype({"year":int})
     .loc[:, ["facility_name", "state_code", "geometry", "year", "rel_emi"]]
-=======
-    .astype({"year":int})
-    .loc[:, ["facility_name", "state_code", "geometry", "year", "capacity_kt"]]
->>>>>>> 4d626939
-    )
 
     proxy_gdf.to_parquet(output_path)
     return None
