--- conflicted
+++ resolved
@@ -23,21 +23,8 @@
 from pytask import Product, mark, task
 from tqdm.auto import tqdm
 
-<<<<<<< HEAD
-from gch4i.config import (
-    proxy_data_dir_path,
-    global_data_dir_path,
-    max_year,
-    min_year
-)
-
-import geopandas as gpd
-from shapely.geometry import MultiLineString, LineString, GeometryCollection
-from shapely.validation import make_valid
-=======
 from gch4i.config import global_data_dir_path, proxy_data_dir_path, years
 from gch4i.utils import normalize
->>>>>>> 91f7bace
 
 parallel = Parallel(n_jobs=-1, verbose=10)
 
@@ -110,88 +97,6 @@
 @task(id="railroads_proxy")
 def task_railroad_proxy(
     state_path: Path = global_data_dir_path / "tl_2020_us_state.zip",
-<<<<<<< HEAD
-    reporting_proxy_output: Annotated[Path, Product] = proxy_data_dir_path / "railroads_proxy.parquet"
-):
-    """
-    Process railroad geometries by state. Multilinestring geometries are exploded into
-    individual linestrings and clipped to state boundaries.
-
-    `raw_path` is the path to raw railroad data; however, it is not included in the
-    pytask function arguments because it is not a file, but a directory of files
-
-    Args:
-        state_path: GeoDattaFrame containing state geometries.
-
-    Returns:
-        reporting_proxy_output: GeoDataFrame containing processed railroad geometries.
-    """
-
-    # Raw Railroad Data Path
-    raw_path = global_data_dir_path / "raw"
-
-    # Read in Railroad spatial data
-    # Initialize railroad list
-    rail_list = []
-    # Read in year by year
-    for year in year_range:
-        rail_loc = (gpd.read_parquet(f"{raw_path}/tl_{year}_us_rails.parquet",
-                                     columns=['MTFCC', 'geometry'])
-                    .assign(year=year)
-                    .drop(columns=['MTFCC']))
-        # Append data to railroad list
-        rail_list.append(rail_loc)
-    # Concatenate all years
-    railroads = pd.concat(rail_list)
-    # Convert to CRS 102003 for processing
-    railroads.to_crs("ESRI:102003", inplace=True)
-
-    # Read in State spatial data
-    states_gdf = read_states(state_path)
-
-    # Join Railroad and State spatial data
-    # Initialize railroad list
-    rail_list = []
-    # Read in year by year
-    for year in year_range:
-        # Filter by year
-        rail_year = railroads[railroads['year'] == year]
-        # Process roads (Join with state data, explode out multi-geometries, etc.)
-        filtered_railroads = process_roads(rail_year, states_gdf)
-
-        # Append data to railroad list
-        rail_list.append(filtered_railroads)
-    # Concatenate all years
-    railroads_filtered = pd.concat(rail_list)
-
-    # Dissolve
-    railroad_proxy = railroads_filtered #.reset_index(drop=True)
-    #railroad_proxy = railroads_filtered.dissolve(by=['STUSPS', 'year']).reset_index()
-    # Change column names
-    railroad_proxy = railroad_proxy.rename(columns={'STUSPS': 'state_code'})
-    # Set geometry: 4326
-    railroad_proxy = railroad_proxy.set_geometry('geometry').to_crs("EPSG:4326")
-
-    # Make valid geometries
-    railroad_proxy['geometry'] = railroad_proxy['geometry'].apply(make_valid)
-
-    # Drop non-LineString geometries
-    railroad_proxy = railroad_proxy[railroad_proxy['geometry'].apply(
-        lambda geom: isinstance(geom, (LineString, MultiLineString)))]
-
-    # Testing lengths <5m
-    railroad_proxy = railroad_proxy.to_crs("ESRI:102003")
-    railroad_proxy['length_m'] = railroad_proxy.geometry.length
-    railroad_proxy = railroad_proxy[railroad_proxy['length_m'] >= 5]
-    railroad_proxy = railroad_proxy.to_crs("EPSG:4326")
-
-    # Reset index
-    railroad_proxy = railroad_proxy.reset_index(drop=True)
-
-    # Save output
-    railroad_proxy.to_parquet(reporting_proxy_output)
-    return None
-=======
     input_paths: list[Path] = rail_input_paths,
     output_proxy_path: Annotated[Path, Product] = (
         proxy_data_dir_path / "railroads_proxy.parquet"
@@ -242,5 +147,4 @@
         print("YAY")
     else:
         raise ValueError("not all year values are normed correctly!")
-    # %%
->>>>>>> 91f7bace
+    # %%