--- conflicted
+++ resolved
@@ -275,13 +275,10 @@
     
     # add a column to equally allocate unaccounted for GHGI emissions to all non-reporting mills
     mills_locs["ch4_kt"] = 1.0
-
-<<<<<<< HEAD
+    mills_locs = mills_locs.reset_index(drop=True)
+
     nonreporting_pulp_paper_df['rel_emi'] = nonreporting_pulp_paper_df.groupby(["state_code"])['ch4_kt'].transform(lambda x: x / x.sum() if x.sum() > 0 else 0)
     nonreporting_pulp_paper_df = nonreporting_pulp_paper_df.drop(columns='ch4_kt')
-=======
-    mills_locs = mills_locs.reset_index(drop=True)
->>>>>>> 4d626939
 
     nonreporting_pulp_paper_gdf = (
         gpd.GeoDataFrame(
