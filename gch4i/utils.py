--- conflicted
+++ resolved
@@ -18,11 +18,8 @@
 from rasterio.features import rasterize, shapes
 from rasterio.plot import show
 
-<<<<<<< HEAD
-from gch4i.config import global_data_dir_path, figures_data_dir_path, V3_DATA_PATH
-=======
 from gch4i.config import V3_DATA_PATH, figures_data_dir_path, global_data_dir_path
->>>>>>> 4d626939
+
 from gch4i.gridding import GEPA_spatial_profile
 
 # import warnings
@@ -748,172 +745,6 @@
     plt.close()
 
 
-<<<<<<< HEAD
-=======
-def QC_flux_emis(v3_data, SOURCE_NAME, v2_name) -> None:
-    """
-    Function to compare and plot the difference between v2 and v3 for each year of the raster data
-    for each sector.
-    """
-    if v2_name is None:
-        Warning(f"there is no v2 raster data to compare against v3 for {SOURCE_NAME}!")
-    else:
-        profile = GEPA_spatial_profile()
-
-        # Get v2 flux raster data
-        v2_data_paths = V3_DATA_PATH.glob("Gridded_GHGI_Methane_v2_*.nc")
-        v2_data_dict = {}
-        for in_path in v2_data_paths:
-            v2_year = int(in_path.stem.split("_")[-1])
-            v2_data = rioxarray.open_rasterio(in_path, variable=v2_name)[
-                v2_name
-            ].values.squeeze(axis=0)
-            v2_data_dict[v2_year] = v2_data
-
-        # Compare v2 data against v3 data for available v2 years
-        result_list = []
-        for year in v3_data.keys():
-            if year in v2_data_dict.keys():
-                # Comparison of fluxes:
-                # difference flux raster
-                yearly_dif = v3_data[year] - v2_data_dict[year]
-                # v2 flux raster sum
-                v2_sum = np.nansum(v2_data)
-                # v3 flux raster sum
-                v3_sum = np.nansum(v3_data[year])
-                # percent difference between v2 and v3
-                percent_dif = 100 * (v3_sum - v2_sum) / ((v3_sum + v2_sum) / 2)
-                print(
-                    f"year: {year}, v2 flux sum: {v2_sum}, v3 flux sum: {v3_sum}, percent difference: {percent_dif}"
-                )
-                # descriptive statistics on the difference raster
-                result_list.append(
-                    pd.DataFrame(yearly_dif.ravel())
-                    .dropna(how="all", axis=1)
-                    .describe()
-                    .rename(columns={0: year})
-                )
-                # Comparison of masses:
-                # flux to mass conversion factor
-                area_matrix = load_area_matrix()
-                month_days = [
-                    calendar.monthrange(int(year), x)[1] for x in range(1, 13)
-                ]
-                year_days = np.sum(month_days)
-                conversion_factor_annual = calc_conversion_factor(
-                    year_days, area_matrix
-                )
-                # v2 mass raster sum
-                # divide by the flux conversion factor to transform back into mass units
-                v2_mass_raster = v2_data_dict[year] / conversion_factor_annual
-                v2_mass_sum = np.nansum(v2_mass_raster)
-                # v3 mass raster sum
-                v3_mass_raster = v3_data[year] / conversion_factor_annual
-                v3_mass_sum = np.nansum(v3_mass_raster)
-                # percent difference between v2 and v3
-                percent_dif_mass = (
-                    100
-                    * (v3_mass_sum - v2_mass_sum)
-                    / ((v3_mass_sum + v2_mass_sum) / 2)
-                )
-                print(
-                    f"year: {year}, v2 mass sum: {v2_mass_sum}, v3 mass sum: {v3_mass_sum}, percent difference: {percent_dif_mass}"
-                )
-
-                # Set all raster values == 0 to nan so they are not plotted
-                v2_data_dict[year][np.where(v2_data_dict[year] == 0)] = np.nan
-                v3_data[year][np.where(v3_data[year] == 0)] = np.nan
-                yearly_dif[np.where(yearly_dif == 0)] = np.nan
-
-                # Plot the difference between v2 and v3 methane emissions for each year
-                custom_colormap = colors.LinearSegmentedColormap.from_list(
-                    name="custom_colormap",
-                    colors=[
-                        "#2166AC",
-                        "#4393C3",
-                        "#92C5DE",
-                        "#D1E5F0",
-                        "#F7F7F7",
-                        "#FDDBC7",
-                        "#F4A582",
-                        "#D6604D",
-                        "#B2182B",
-                    ],
-                    N=3000,
-                )
-                # Create a figure and axis with the specified projection
-                fig, ax = plt.subplots(
-                    figsize=(10, 10), subplot_kw={"projection": ccrs.PlateCarree()}
-                )
-                # Set extent to the continental US
-                ax.set_extent([-125, -66.5, 24, 49.5], crs=ccrs.PlateCarree())
-                # This is a "background map" workaround that allows us to add plot features like
-                # the colorbar and then use rasterio to plot the raster data on top of the
-                # background map.
-                background_map = ax.imshow(
-                    yearly_dif,
-                    cmap=custom_colormap,
-                )
-                # Add natural earth features
-                ax.add_feature(cfeature.LAND)
-                ax.add_feature(cfeature.OCEAN)
-                ax.add_feature(cfeature.COASTLINE)
-                ax.add_feature(cfeature.STATES)
-                # Plot the raster data using rasterio (this uses matplotlib imshow under the hood)
-                show(
-                    yearly_dif,
-                    transform=profile.profile["transform"],
-                    ax=ax,
-                    cmap=custom_colormap,
-                    interpolation="none",
-                )
-                # Set various plot parameters
-                ax.tick_params(labelsize=10)
-                fig.colorbar(
-                    background_map,
-                    orientation="horizontal",
-                    label="Methane emissions (Mg a$^{-1}$ km$^{-2}$)",
-                )
-                # Add a title
-                difference_plot_title = f"{year} Difference between v2 and v3 methane emissions from {SOURCE_NAME}"
-                plt.title(difference_plot_title, fontsize=14)
-                # Save the plot as a PNG file
-                plt.savefig(
-                    str(figures_data_dir_path)
-                    + f"/{SOURCE_NAME}_ch4_flux_difference_v2_to_v3_{year}.png"
-                )
-                # Show the plot for review
-                plt.show()
-                # Close the plot
-                plt.close()
-
-                # Plot the grid cell level frequencies of v2 and v3 methane emissions for each year
-                fig, (ax1, ax2) = plt.subplots(2)
-                fig.tight_layout()
-                ax1.hist(v2_data_dict[year].ravel(), bins=100)
-                ax2.hist(v3_data[year].ravel(), bins=100)
-                # Add a title
-                histogram_plot_title = f"{year} Frequency of methane emissions from {SOURCE_NAME} at the grid cell level"
-                ax1.set_title(histogram_plot_title)
-                # Add axis labels
-                ax2.set_xlabel("Methane emissions (Mg a$^{-1}$ km$^{-2}$)")
-                ax1.set_ylabel("v2 frequency")
-                ax2.set_ylabel("v3 frequency")
-                # Save the plot as a PNG file
-                plt.savefig(
-                    str(figures_data_dir_path)
-                    + f"/{SOURCE_NAME}_ch4_flux_histogram_{year}.png"
-                )
-                # Show the plot for review
-                plt.show()
-                # Close the plot
-                plt.close()
-
-        result_df = pd.concat(result_list, axis=1)
-        return result_df
-
-
->>>>>>> 4d626939
 us_state_to_abbrev_dict = {
     "Alabama": "AL",
     "Alaska": "AK",
@@ -975,10 +806,8 @@
 }
 
 
-
 def us_state_to_abbrev(state_name: str) -> str:
     """converts a full US state name to the two-letter abbreviation"""
-<<<<<<< HEAD
     return (us_state_to_abbrev_dict[state_name] 
             if state_name in us_state_to_abbrev_dict 
             else state_name)
@@ -1131,12 +960,6 @@
 
         result_df = pd.concat(result_list, axis=1)
         return result_df
-=======
-    return (
-        us_state_to_abbrev_dict[state_name]
-        if state_name in us_state_to_abbrev_dict
-        else state_name
-    )
 
 
 def download_url(url, output_path):
@@ -1144,5 +967,4 @@
         r.raise_for_status()
         with open(output_path, "wb") as f:
             for chunk in r.iter_content(chunk_size=8192):
-                f.write(chunk)
->>>>>>> 4d626939
+                f.write(chunk)