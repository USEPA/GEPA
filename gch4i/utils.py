--- conflicted
+++ resolved
@@ -15,19 +15,6 @@
 import requests
 import rioxarray  # noqa f401
 import seaborn as sns
-<<<<<<< HEAD
-import xarray as xr
-import time
-from geocube.api.core import make_geocube
-from rasterio.enums import Resampling
-from rasterio.features import rasterize, shapes
-from rasterio.plot import show
-from rasterio.profiles import default_gtiff_profile
-from rasterio.warp import reproject
-import logging
-from geopy.geocoders import Nominatim
-from geopy.exc import GeocoderTimedOut, GeocoderServiceError
-=======
 
 import gc
 from datetime import datetime
@@ -36,24 +23,13 @@
 from shapely.geometry import box
 
 from gch4i.gridding import GEPA_spatial_profile
->>>>>>> 188a4e6b
-
-from gch4i.config import (
-    V3_DATA_PATH,
-    figures_data_dir_path,
-    global_data_dir_path,
-    years,
-)
-
-<<<<<<< HEAD
-logger = logging.getLogger(__name__)
-=======
+
+# import warnings
+
 from gch4i.config import global_data_dir_path, figures_data_dir_path, V3_DATA_PATH, max_year, min_year, load_state_ansi, load_road_globals
 from gch4i.gridding import GEPA_spatial_profile
 from gch4i.config import RoadProxyGlobals
->>>>>>> 188a4e6b
-
-# import warnings
+
 Avogadro = 6.02214129 * 10 ** (23)  # molecules/mol
 Molarch4 = 16.04  # CH4 molecular weight (g/mol)
 tg_to_kt = 1000  # conversion factor, teragrams to kilotonnes
@@ -79,7 +55,6 @@
 # we still have this calculation step, or will we go straight to the rasterize step?
 
 
-<<<<<<< HEAD
 # define a function to normalize the population data by state and year
 def normalize(x):
     return x / x.sum() if x.sum() > 0 else 0
@@ -90,16 +65,6 @@
 def normalize_xr(x):
     return x / x.sum()
 
-=======
-def benchmark_load(func):
-    """decorator to benchmark the load time of a function"""
-    def wrapper(*args, **kwargs):
-        start = datetime.now()
-        result = func(*args, **kwargs)
-        print(f"{func.__name__} took {datetime.now() - start}")
-        return result
-    return wrapper
->>>>>>> 188a4e6b
 
 def allocate_emissions_to_proxy(
     proxy_gdf: gpd.GeoDataFrame,
@@ -1092,7 +1057,6 @@
         )
         return base_profile
 
-<<<<<<< HEAD
 
 # %%
 def make_raster_binary(
@@ -1469,15 +1433,6 @@
         df['state_code'] = df[state_column].astype(int).astype(str).map(fips_state_abbr)
         
         return df
-=======
-def us_state_to_abbrev(state_name: str) -> str:
-    """converts a full US state name to the two-letter abbreviation"""
-    return (
-        us_state_to_abbrev_dict[state_name]
-        if state_name in us_state_to_abbrev_dict
-        else state_name
-    )
-
 
 
 # ROAD PROXY FUNCTIONS
@@ -2191,5 +2146,4 @@
 
     cell_state_region_gdf.to_parquet(out_path)
 
-    print(f"Saved overlaid geoparquet file for {year} to {out_dir / f'cell_state_region_{year}.parquet'}")
->>>>>>> 188a4e6b
+    print(f"Saved overlaid geoparquet file for {year} to {out_dir / f'cell_state_region_{year}.parquet'}")