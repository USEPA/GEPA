from pathlib import Path
import calendar

import osgeo  # noqa f401
import numpy as np
import rasterio
from rasterio.plot import show
import geopandas as gpd
import xarray as xr
import pandas as pd
import rioxarray  # noqa f401
import matplotlib.pyplot as plt
import matplotlib.colors as colors
import cartopy.crs as ccrs
import cartopy.feature as cfeature
from IPython.display import display
from rasterio.features import rasterize, shapes
import seaborn as sns
import matplotlib.pyplot as plt

# import warnings

from gch4i.config import global_data_dir_path, figures_data_dir_path, V3_DATA_PATH
from gch4i.gridding import GEPA_spatial_profile

Avogadro = 6.02214129 * 10 ** (23)  # molecules/mol
Molarch4 = 16.04  # CH4 molecular weight (g/mol)
tg_to_kt = 1000  # conversion factor, teragrams to kilotonnes
# tg_scale = (
#    0.001  # Tg conversion factor
# )
GWP_CH4 = 25  # global warming potential of CH4 relative to CO2 (used to convert mass to CO2e units, from IPPC AR4)
GWP_CH4 = 25  # global warming potential of CH4 relative to CO2 (used to convert mass
# to CO2e units, from IPPC AR4)
# EEM: add constants (note, we should try to do conversions using variable names, so
#      that we don't have constants hard coded into the scripts)
tg_to_kt = 1000  # conversion factor, teragrams to kilotonnes
t_to_kt = 1000  # conversion factor, tonnes to kilotonnes


def calc_conversion_factor(days_in_year: int, cell_area_matrix: np.array) -> float:
    return (
        10**9
        * Avogadro
        / float(Molarch4 * days_in_year * 24 * 60 * 60)
        / cell_area_matrix
    )


# TODO: a REVERSE FLUX CALCULATION FUNCTION
# def reverse_flux_calculation():               # This function will take the flux and convert it back to emissions (in kt) for a given area
#     pass

# TODO: write state / year inventory to GRID allocation, probably using geocube
# EEM: question - for sources where we go from the state down to the grid-level, will
# we still have this calculation step, or will we go straight to the rasterize step?


def allocate_emissions_to_proxy(
    proxy_gdf: gpd.GeoDataFrame,
    emi_df: pd.DataFrame,
    proxy_has_year: bool = False,
    use_proportional: bool = False,
    proportional_col_name: str = None,
    # proxy_has_month: bool = False, # TODO: update code to have month.
    # emi_column = "state_code",
    # date_col: str = "year",
) -> gpd.GeoDataFrame:
    """
    Allocation state emissions by year to all proxies within the state by year.
    NOTE: 2024-06-21: tested with ferro, composting, and aban coal

    Inputs:
        proxy_gdf:
            -   GeoDataFrame: vector proxy data with or without fractional emissions to
                be used in allocation from state inventory data
        emi_df:
            -   The EPA state level emissions per year, typically read in from
                the IndDB sheet in the excel workbook
        proxy_has_year:
            -   If the proxy data have a yearly proportional value to use
        use_proportional:
            -   Indicate if the proxy has fractional emissions to be used in the
                allocation of inventory emissions to the point. For each state /
                year, the fractional emissions of all points within the state /
                year are used to allocation inventory emissions.
        proportional_col_name:
            -   the name of the column with proportional emissions.
    Returns:
        -   GeoDataFrame with new column "allocated_ch4_kt" added to proxy_gdf

    """

    if use_proportional and (proportional_col_name is None):
        raise ValueError(
            "must provide 'proportional_col_name' if 'use_proportional' is True."
        )

    if proxy_has_year and ("year" not in proxy_gdf.columns):
        raise ValueError(
            "proxy data must have 'year' column if 'proxy_has_year' is True."
        )

    if "state_code" not in proxy_gdf.columns:
        raise ValueError("proxy data must have 'state_code' column")

    if "state_code" not in emi_df.columns:
        raise ValueError("inventory data must have 'state_code' column")

    if "year" not in emi_df.columns:
        raise ValueError("inventory data must have 'year' column")

    result_list = []
    # for each state and year in the inventory data
    for (state, year), data in emi_df.groupby(["state_code", "year"]):
        # if the proxy has a year, get the proxies for that state / year
        if proxy_has_year:
            state_proxy_data = proxy_gdf[
                (proxy_gdf["state_code"] == state) & (proxy_gdf["year"] == year)
            ].copy()
        # else just get the proxy in the state
        else:
            state_proxy_data = (
                proxy_gdf[(proxy_gdf["state_code"] == state)].copy().assign(year=year)
            )
        # if there are no proxies in that state, print a warning
        if state_proxy_data.shape[0] < 1:
            Warning(
                f"there are no proxies in {state} for {year} but there are emissions!"
            )
            continue
        # get the value of emissions for that state/year
        state_year_emissions = data["ghgi_ch4_kt"].iat[0]
        # if there are no state inventory emissions, assign all proxy for that
        # state / year as 0
        if state_year_emissions == 0:
            Warning(
                f"there are proxies in {state} for {year} but there are no emissions!"
            )
            state_proxy_data["allocated_ch4_kt"] = 0
        # else, compute the emission for each proxy record
        else:
            # if the proxy has a proportional value, say from subpart data, use it
            if use_proportional:
                state_proxy_data["allocated_ch4_kt"] = (
                    (
                        state_proxy_data[proportional_col_name]
                        / state_proxy_data[proportional_col_name].sum()
                    )
                    * state_year_emissions
                ).fillna(0)
            # else allocate emissions equally to all proxies in state
            else:
                state_proxy_data["allocated_ch4_kt"] = (
                    state_year_emissions / state_proxy_data.shape[0]
                ).fillna(0)
        result_list.append(state_proxy_data)
    out_proxy_gdf = pd.concat(result_list).reset_index(drop=True)
    return out_proxy_gdf


def get_cell_gdf() -> gpd.GeoDataFrame:
    """create a geodata frame of cell polygons matching our output grid"""
    profile = GEPA_spatial_profile()
    # get the number of cells
    ncells = np.multiply(*profile.arr_shape)
    # create an empty array of the right shape, assign each cell a unique value
    tmp_arr = np.arange(ncells, dtype=np.int32).reshape(profile.arr_shape)

    # get the cells as individual items in a dictionary holding their id and geom
    results = [
        {"properties": {"raster_val": v}, "geometry": s}
        for i, (s, v) in enumerate(
            shapes(tmp_arr, transform=profile.profile["transform"])
        )
    ]

    # turn geom dictionary into a geodataframe
    cell_gdf = gpd.GeoDataFrame.from_features(results, crs=4326).drop(
        columns="raster_val"
    )
    return cell_gdf


def grid_allocated_emissions(
    proxy_gdf: gpd.GeoDataFrame, timestep: str = "year"
) -> dict[str, np.array]:
    """grids allocation of emissions for a proxy"""

    profile = GEPA_spatial_profile()
    ch4_kt_result_rasters = {}

    # if the proxy data do not nest nicely into rasters cells, we have to do some
    # disaggregation of the vectors to get the sums to equal during rasterization
    # so we need the cell geodataframe to do that. Only load the cell_gdf if we need
    # to do disaggregation. project to equal are for are calculations
    if not (proxy_gdf.geometry.type == "Points").all():
        cell_gdf = get_cell_gdf().to_crs("ESRI:102003")

    for time_var, data in proxy_gdf.groupby(timestep):
        # orig_emi_val = data["allocated_ch4_kt"].sum()
        # if we need to disaggregate non-point data. Maybe extra, but this accounts for
        # potential edge cases where the data change from year to year.
        if not (data.geometry.type == "Points").all():
            data_to_concat = []

            # get the point data
            point_data = data.loc[
                (data.type == "Point"),
                ["geometry", "allocated_ch4_kt"],
            ]
            data_to_concat.append(point_data)

            # get the non-point data
            # if the data are lines, compute the relative length within each cell
            if data.type.str.contains("Line").any():
                line_data = (
                    (
                        data.loc[
                            data.type.str.contains("Line"),
                            ["geometry", "allocated_ch4_kt"],
                        ]
                        # project to equal area for area calculations
                        .to_crs("ESRI:102003")
                        # calculate the original proxy length
                        .assign(orig_len=lambda df: df.length)
                    )
                    # overlay the proxy with the cells, this results in splitting the
                    # original proxies across any intersecting cells
                    .overlay(cell_gdf)
                    # calculate the now partial proxy length, then divide the partial
                    # proxy by the original proxy and multiply by the original
                    # allocated emissions to the get the partial/disaggregated new emis.
                    .assign(
                        len=lambda df: df.length,
                        allocated_ch4_kt=lambda df: (df["len"] / df["orig_len"])
                        * df["allocated_ch4_kt"],
                        # make this new shape a point, that fits nicely inside the cell
                        # and we don't have to worry about boundary/edge issues with
                        # polygon / cell alignment
                        geometry=lambda df: df.centroid,
                    )
                    # back to 4326 for rasterization
                    .to_crs(4326).loc[:, ["geometry", "allocated_ch4_kt"]]
                )
                data_to_concat.append(line_data)

            # if the data are polygons, compute the relative area in each cell
            if data.type.str.contains("Polygon").any():
                polygon_data = (
                    (
                        data.loc[
                            data.type.str.contains("Polygon"),
                            ["geometry", "allocated_ch4_kt"],
                        ]
                        # project to equal area for area calculations
                        .to_crs("ESRI:102003")
                        # calculate the original proxy area
                        .assign(orig_area=lambda df: df.area)
                    )
                    # overlay the proxy with the cells, this results in splitting the
                    # original proxies across any intersecting cells
                    .overlay(cell_gdf)
                    # calculate the now partial proxy area, then divide the partial
                    # proxy by the original proxy and multiply by the original
                    # allocated emissions to the get the partial/disaggregated new emis.
                    .assign(
                        area=lambda df: df.area,
                        allocated_ch4_kt=lambda df: (df["area"] / df["orig_area"])
                        * df["allocated_ch4_kt"],
                        # make this new shape a point, that fits nicely inside the cell
                        # and we don't have to worry about boundary/edge issues with
                        # polygon / cell alignment
                        geometry=lambda df: df.centroid,
                    )
                    # back to 4326 for rasterization
                    .to_crs(4326).loc[:, ["geometry", "allocated_ch4_kt"]]
                )
                data_to_concat.append(polygon_data)
            # concat the data back together
            data = pd.concat(data_to_concat)

        # new_emi_val = data["allocated_ch4_kt"].sum()

        # now rasterize the emissions and sum within cells
        ch4_kt_raster = rasterize(
            shapes=[
                (shape, value)
                for shape, value in data[["geometry", "allocated_ch4_kt"]].values
            ],
            out_shape=profile.arr_shape,
            fill=0,
            transform=profile.profile["transform"],
            dtype=np.float64,
            merge_alg=rasterio.enums.MergeAlg.add,
        )
        ch4_kt_result_rasters[time_var] = ch4_kt_raster
        # QC print values during gridding.
        # print(f"orig emi val: {orig_emi_val}, new emi val: {new_emi_val}")
        # print(f"raster emi val: {ch4_kt_raster.sum()}")

    return ch4_kt_result_rasters


# TODO: write this to accept months. There will need to be an if/else statement
# to get the number of days used in the flux calculations.
# XXX: create an actual datetime column to use?
def calculate_flux(
    raster_dict: dict[str, np.array], timestep: str = "year"
) -> dict[str, np.array]:
    """calculates flux for dictionary of total emissions year/array pairs"""
    area_matrix = load_area_matrix()
    ch4_flux_result_rasters = {}
    if timestep == "year":
        for time_var, data in raster_dict.items():
            month_days = [calendar.monthrange(time_var, x)[1] for x in range(1, 13)]
            year_days = np.sum(month_days)
            conversion_factor_annual = calc_conversion_factor(year_days, area_matrix)
            ch4_flux_raster = data * conversion_factor_annual
            ch4_flux_result_rasters[time_var] = ch4_flux_raster
    else:
        raise ValueError("we can't do months yet...")
    return ch4_flux_result_rasters


def QC_proxy_allocation(proxy_df, emi_df, plot=True) -> pd.DataFrame:
    """take proxy emi allocations and check against state inventory"""
    print("checking proxy emission allocation by state / year.")
    sum_check = (
        proxy_df.groupby(["state_code", "year"])["allocated_ch4_kt"]
        .sum()
        .reset_index()
        .merge(emi_df, on=["state_code", "year"], how="outer")
        .assign(
            isclose=lambda df: df.apply(
                lambda x: np.isclose(x["allocated_ch4_kt"], x["ghgi_ch4_kt"]), axis=1
            )
        )
    )

    all_equal = sum_check["isclose"].all()
    print(f"do all proxy emission by state/year equal (isclose): {all_equal}")
    if not all_equal:
        print("states and years with emissions that don't match")
        display(sum_check[~sum_check["isclose"]])

        unique_state_codes = emi_df[~emi_df["state_code"].isin(proxy_df["state_code"])][
            "state_code"
        ].unique()

        print(f"states with no proxy points in them: {unique_state_codes}")
        print(
            (
                "states with unaccounted emissions: "
                f"{sum_check[~sum_check['isclose']]['state_code'].unique()}"
            )
        )
    if plot:
        fig, axs = plt.subplots(1, 2, figsize=(14, 6))

        fig.suptitle("compare inventory to allocated emissions by state")
        sns.lineplot(
            data=sum_check,
            x="year",
            y="allocated_ch4_kt",
            hue="state_code",
            palette="tab20",
            legend=False,
            ax=axs[0],
        )
        axs[0].set(title="allocated emissions")

        sns.lineplot(
            data=sum_check,
            x="year",
            y="ghgi_ch4_kt",
            hue="state_code",
            palette="tab20",
            legend=False,
            ax=axs[1],
        )
        axs[1].set(title="inventory emissions")

    return sum_check


def QC_emi_raster_sums(raster_dict: dict, emi_df: pd.DataFrame) -> pd.DataFrame:
    """compares yearly array sums to inventory emissions"""

    print("checking gridded emissions result by year.")
    check_sum_dict = {}
    for year, arr in raster_dict.items():
        gridded_sum = arr.sum()
        check_sum_dict[year] = gridded_sum

    gridded_year_sums_df = (
        pd.DataFrame()
        .from_dict(check_sum_dict, orient="index")
        .rename(columns={0: "gridded_sum"})
    )

    sum_check = (
        emi_df.groupby("year")["ghgi_ch4_kt"]
        .sum()
        .to_frame()
        .join(gridded_year_sums_df)
        .assign(isclose=lambda df: np.isclose(df["ghgi_ch4_kt"], df["gridded_sum"]))
    )
    all_equal = sum_check["isclose"].all()

    print(f"do all gridded emission by year equal (isclose): {all_equal}")
    if not all_equal:
        print("if not, these ones below DO NOT equal")
        display(sum_check[~sum_check["isclose"]])
    return sum_check


def combine_gridded_emissions(
    input_list: list[dict[str, np.array]]
) -> dict[str, np.array]:
    """takes a dictionary of year/array pair and sums the arrays by year

    input:
        -   list of dictionaries with key/value pairs of year and 2D arrays
    output:
        -   dictionary of year/2D array summation of emissions by year.

    """
    stack_list = []
    for x in input_list:
        stack = np.stack(list(x.values()))
        stack_list.append(stack)
    out_sum_stack = np.sum(np.stack(stack_list), axis=0)
    out_dict = {}
    for i, year in enumerate(input_list[0].keys()):
        out_dict[year] = out_sum_stack[i, :, :]
    return out_dict


def calc_conversion_factor(year_days: int, area_matrix: np.array) -> np.array:
    """calculate emissions in kt to flux"""
    return 10**9 * Avogadro / float(Molarch4 * year_days * 24 * 60 * 60) / area_matrix


def write_tif_output(in_dict: dict, dst_path: Path, resolution=0.1) -> None:
    """take an input dictionary with year/array items, write raster to dst_path"""
    out_array = np.stack(list(in_dict.values()))

    profile = GEPA_spatial_profile(resolution)

    dst_profile = profile.profile.copy()

    dst_profile.update(count=out_array.shape[0])
    with rasterio.open(dst_path.with_suffix(".tif"), "w", **dst_profile) as dst:
        dst.write(out_array)
        dst.descriptions = [str(x) for x in in_dict.keys()]
    return None


def load_area_matrix(resolution=0.1) -> np.array:
    """load the raster array of grid cell area in square meters"""
    res_text = str(resolution).replace(".", "")
    input_path = global_data_dir_path / f"gridded_area_{res_text}_cm2.tif"
    with rasterio.open(input_path) as src:
        arr = src.read(1)
    return arr


def write_ncdf_output(
    raster_dict: dict,
    dst_path: Path,
    description: str,
    title: str,
    units: str = "moleccm-2s-1",
    resolution: float = 0.1,
    # month_flag: bool = False,
) -> None:
    """take dict of year:array pairs and write to dst_path with attrs"""
    year_list = list(raster_dict.keys())
    array_stack = np.stack(list(raster_dict.values()))

    # TODO: update function for this
    # if month_flag:
    #     pass

    # TODO: accept different resolutions for this function
    # if resolution:
    #     pass

    profile = GEPA_spatial_profile(resolution)

    data_xr = (
        xr.DataArray(
            array_stack,
            coords={
                "time": year_list,
                "lat": profile.y,
                "lon": profile.x,
            },
            dims=[
                "time",
                "lat",
                "lon",
            ],
        )
        .rio.set_attrs(
            {
                "title": title,
                "description": description,
                "year": f"{min(year_list)}-{max(year_list)}",
                "units": units,
            }
        )
        .rio.write_crs(profile.profile["crs"])
        .rio.write_transform(profile.profile["transform"])
        .rio.set_spatial_dims(x_dim="lon", y_dim="lat")
        # I think this only write out the year names in a separate table. Doesn't
        # seem useful.
        # .rio.write_coordinate_system()
        .rio.write_nodata(0.0, encoded=True)
    )
    data_xr.to_netcdf(dst_path.with_suffix(".nc"))
    return None


def name_formatter(col: pd.Series) -> pd.Series:
    """standard name formatted to allow for matching between datasets

    casefold
    replace any repeated spaces with just one
    remove any non-alphanumeric chars

    input:
        col = pandas Series
    returns = pandas series
    """
    return (
        col.str.strip()
        .str.casefold()
        .str.replace("\s+", " ", regex=True)  # noqa w605
        .replace("[^a-zA-Z0-9 -]", "", regex=True)
    )


def plot_annual_raster_data(ch4_flux_result_rasters, SOURCE_NAME) -> None:
    """
    Function to plot the raster data for each year in the dictionary of rasters that are
    output at the end of each sector script.
    """

    profile = GEPA_spatial_profile()

    # Plot the raster data for each year in the dictionary of rasters
    for year in ch4_flux_result_rasters.keys():

        # subset the dict of rasters for each year
        raster_data = ch4_flux_result_rasters[year]

        # The EPA color map from their V2 plots
        custom_colormap = colors.LinearSegmentedColormap.from_list(
            name="custom_colormap",
            colors=[
                "#6F4C9B",
                "#6059A9",
                "#5568B8",
                "#4E79C5",
                "#4D8AC6",
                "#4E96BC",
                "#549EB3",
                "#59A5A9",
                "#60AB9E",
                "#69B190",
                "#77B77D",
                "#8CBC68",
                "#A6BE54",
                "#BEBC48",
                "#D1B541",
                "#DDAA3C",
                "#E49C39",
                "#E78C35",
                "#E67932",
                "#E4632D",
                "#DF4828",
                "#DA2222",
                "#B8221E",
                "#95211B",
                "#721E17",
                "#521A13",
            ],
            N=3000,
        )

        # Set all raster values == 0 to nan so they are not plotted
        raster_data[np.where(raster_data == 0)] = np.nan

        # Plot the raster with Cartopy
        fig, ax = plt.subplots(
            figsize=(10, 10), subplot_kw={"projection": ccrs.PlateCarree()}
        )

        # Set extent to the continental US
        ax.set_extent([-125, -66.5, 24, 49.5], crs=ccrs.PlateCarree())

        # This is a "background map" workaround that allows us to add plot features like
        # the colorbar and then use rasterio to plot the raster data on top of the
        # background map.
        background_map = ax.imshow(
            raster_data,
            cmap=custom_colormap,
        )

        # Add natural earth features
        ax.add_feature(cfeature.LAND)
        ax.add_feature(cfeature.OCEAN)
        ax.add_feature(cfeature.COASTLINE)
        ax.add_feature(cfeature.STATES)

        # Plot the raster data using rasterio (this uses matplotlib imshow under the
        # hood)
        show(
            raster_data,
            transform=profile.profile["transform"],
            ax=ax,
            cmap=custom_colormap,
            interpolation="none",
        )

        # Set various plot parameters
        ax.tick_params(labelsize=10)
        fig.colorbar(
            background_map,
            orientation="horizontal",
            label="Methane emissions (Mg a$^{-1}$ km$^{-2}$)",
        )

        # Add a title
        annual_plot_title = f"{year} EPA methane emissions from {SOURCE_NAME}"
        annual_plot_title = (
            f"{year} EPA methane emissions from {SOURCE_NAME.split('_')[-1]}"
        )
        plt.title(annual_plot_title, fontsize=14)

        # Save the plot as a PNG file
        # plt.savefig(figures_data_dir_path / f"{SOURCE_NAME}_ch4_flux_{year}.png")

        # Save the plots as PNG files to the figures directory
        plt.savefig(str(figures_data_dir_path) + f"/{SOURCE_NAME}_ch4_flux_{year}.png")

        # Show the plot for review
        plt.show()

        # close the plot
        plt.close()


def plot_raster_data_difference(ch4_flux_result_rasters, SOURCE_NAME) -> None:
    """
    Function to plot the difference between the first and last years of the raster data
    for each sector.
    """
    # Define the geographic transformation parameters

    profile = GEPA_spatial_profile()

    # Get the first and last years of the data
    list_of_data_years = list(ch4_flux_result_rasters.keys())
    first_year_data = ch4_flux_result_rasters[list_of_data_years[0]]
    last_year_data = ch4_flux_result_rasters[list_of_data_years[-1]]

    # Calculate the difference between the first and last years
    difference_raster = last_year_data - first_year_data

    # Set all raster values == 0 to nan so they are not plotted
    difference_raster[np.where(difference_raster == 0)] = np.nan

    custom_colormap = colors.LinearSegmentedColormap.from_list(
        name="custom_colormap",
        colors=[
            "#2166AC",
            "#4393C3",
            "#92C5DE",
            "#D1E5F0",
            "#F7F7F7",
            "#FDDBC7",
            "#F4A582",
            "#D6604D",
            "#B2182B",
        ],
        N=3000,
    )

    # Create a figure and axis with the specified projection
    fig, ax = plt.subplots(
        figsize=(10, 10), subplot_kw={"projection": ccrs.PlateCarree()}
    )

    # Set extent to the continental US
    ax.set_extent([-125, -66.5, 24, 49.5], crs=ccrs.PlateCarree())

    # This is a "background map" workaround that allows us to add plot features like
    # the colorbar and then use rasterio to plot the raster data on top of the
    # background map.
    background_map = ax.imshow(
        difference_raster,
        cmap=custom_colormap,
    )

    # Add natural earth features
    ax.add_feature(cfeature.LAND)
    ax.add_feature(cfeature.OCEAN)
    ax.add_feature(cfeature.COASTLINE)
    ax.add_feature(cfeature.STATES)

    # Plot the raster data using rasterio (this uses matplotlib imshow under the hood)
    show(
        difference_raster,
        transform=profile.profile["transform"],
        ax=ax,
        cmap=custom_colormap,
        interpolation="none",
    )

    # Set various plot parameters
    ax.tick_params(labelsize=10)
    fig.colorbar(
        background_map,
        orientation="horizontal",
        label="Methane emissions (Mg a$^{-1}$ km$^{-2}$)",
    )

    # Add a title
    difference_plot_title = (
        f"Difference between {list_of_data_years[0]} and "
        f"{list_of_data_years[-1]} methane emissions from {SOURCE_NAME}"
    )
    plt.title(difference_plot_title, fontsize=14)

    # Save the plot as a PNG file
    plt.savefig(str(figures_data_dir_path) + f"/{SOURCE_NAME}_ch4_flux_difference.png")

    # Show the plot for review
    plt.show()

    # close the plot
    plt.close()


<<<<<<< HEAD
def QC_flux_emis(v3_data, SOURCE_NAME, v2_name) -> None:
    """
    Function to compare and plot the difference between v2 and v3 for each year of the raster data
    for each sector.
    """
    if v2_name is None:
        Warning(
            f"there is no v2 raster data to compare against v3 for {SOURCE_NAME}!"
            )
    else:
        profile = GEPA_spatial_profile()

        # Get v2 flux raster data
        v2_data_paths = V3_DATA_PATH.glob("Gridded_GHGI_Methane_v2_*.nc")
        v2_data_dict = {}
        for in_path in v2_data_paths:
            v2_year = int(in_path.stem.split("_")[-1])
            v2_data = rioxarray.open_rasterio(in_path, variable=v2_name)[
                v2_name
            ].values.squeeze(axis=0)
            v2_data_dict[v2_year] = v2_data

        # Compare v2 data against v3 data for available v2 years
        result_list = []
        for year in v3_data.keys():
            if year in v2_data_dict.keys():
                # Comparison of fluxes:
                # difference flux raster
                yearly_dif = v3_data[year] - v2_data_dict[year]
                # v2 flux raster sum
                v2_sum = np.nansum(v2_data)
                # v3 flux raster sum
                v3_sum = np.nansum(v3_data[year])
                # percent difference between v2 and v3
                percent_dif = 100*(v3_sum - v2_sum)/((v3_sum + v2_sum)/2)
                print(f"year: {year}, v2 flux sum: {v2_sum}, v3 flux sum: {v3_sum}, percent difference: {percent_dif}")
                # descriptive statistics on the difference raster
                result_list.append(
                    pd.DataFrame(yearly_dif.ravel())
                    .dropna(how="all", axis=1)
                    .describe()
                    .rename(columns={0: year})
                )
                # Comparison of masses:
                # flux to mass conversion factor
                area_matrix = load_area_matrix()
                month_days = [calendar.monthrange(int(year), x)[1] for x in range(1, 13)]
                year_days = np.sum(month_days)
                conversion_factor_annual = calc_conversion_factor(year_days, area_matrix)
                # v2 mass raster sum
                # divide by the flux conversion factor to transform back into mass units
                v2_mass_raster = v2_data_dict[year] / conversion_factor_annual
                v2_mass_sum = np.nansum(v2_mass_raster)
                # v3 mass raster sum
                v3_mass_raster = v3_data[year] / conversion_factor_annual
                v3_mass_sum = np.nansum(v3_mass_raster)
                # percent difference between v2 and v3
                percent_dif_mass = 100*(v3_mass_sum - v2_mass_sum)/((v3_mass_sum + v2_mass_sum)/2)
                print(f"year: {year}, v2 mass sum: {v2_mass_sum}, v3 mass sum: {v3_mass_sum}, percent difference: {percent_dif_mass}")

                # Set all raster values == 0 to nan so they are not plotted
                v2_data_dict[year][np.where(v2_data_dict[year] == 0)] = np.nan
                v3_data[year][np.where(v3_data[year] == 0)] = np.nan
                yearly_dif[np.where(yearly_dif == 0)] = np.nan

                # Plot the difference between v2 and v3 methane emissions for each year
                custom_colormap = colors.LinearSegmentedColormap.from_list(
                    name="custom_colormap",
                    colors=[
                        "#2166AC",
                        "#4393C3",
                        "#92C5DE",
                        "#D1E5F0",
                        "#F7F7F7",
                        "#FDDBC7",
                        "#F4A582",
                        "#D6604D",
                        "#B2182B",
                    ],
                    N=3000,
                )
                # Create a figure and axis with the specified projection
                fig, ax = plt.subplots(
                    figsize=(10, 10), subplot_kw={"projection": ccrs.PlateCarree()}
                )
                # Set extent to the continental US
                ax.set_extent([-125, -66.5, 24, 49.5], crs=ccrs.PlateCarree())
                # This is a "background map" workaround that allows us to add plot features like
                # the colorbar and then use rasterio to plot the raster data on top of the
                # background map.
                background_map = ax.imshow(
                    yearly_dif,
                    cmap=custom_colormap,
                )
                # Add natural earth features
                ax.add_feature(cfeature.LAND)
                ax.add_feature(cfeature.OCEAN)
                ax.add_feature(cfeature.COASTLINE)
                ax.add_feature(cfeature.STATES)
                # Plot the raster data using rasterio (this uses matplotlib imshow under the hood)
                show(
                    yearly_dif,
                    transform=profile.profile["transform"],
                    ax=ax,
                    cmap=custom_colormap,
                    interpolation="none",
                )
                # Set various plot parameters
                ax.tick_params(labelsize=10)
                fig.colorbar(
                    background_map,
                    orientation="horizontal",
                    label="Methane emissions (Mg a$^{-1}$ km$^{-2}$)",
                )
                # Add a title
                difference_plot_title = (
                    f"{year} Difference between v2 and v3 methane emissions from {SOURCE_NAME}"
                )
                plt.title(difference_plot_title, fontsize=14)
                # Save the plot as a PNG file
                plt.savefig(str(figures_data_dir_path) + f"/{SOURCE_NAME}_ch4_flux_difference_v2_to_v3_{year}.png")
                # Show the plot for review
                plt.show()
                # Close the plot
                plt.close()
                
                # Plot the grid cell level frequencies of v2 and v3 methane emissions for each year
                fig, (ax1, ax2) = plt.subplots(2)
                fig.tight_layout()
                ax1.hist(v2_data_dict[year].ravel(), bins=100)
                ax2.hist(v3_data[year].ravel(), bins=100)
                # Add a title
                histogram_plot_title = f"{year} Frequency of methane emissions from {SOURCE_NAME} at the grid cell level"
                ax1.set_title(histogram_plot_title)
                # Add axis labels
                ax2.set_xlabel("Methane emissions (Mg a$^{-1}$ km$^{-2}$)")
                ax1.set_ylabel("v2 frequency")
                ax2.set_ylabel("v3 frequency")
                # Save the plot as a PNG file
                plt.savefig(str(figures_data_dir_path) + f"/{SOURCE_NAME}_ch4_flux_histogram_{year}.png")
                # Show the plot for review
                plt.show()
                # Close the plot
                plt.close()

        result_df = pd.concat(result_list, axis=1)
        return result_df

      
=======
>>>>>>> 8939e5e0
us_state_to_abbrev_dict = {
    "Alabama": "AL",
    "Alaska": "AK",
    "Arizona": "AZ",
    "Arkansas": "AR",
    "California": "CA",
    "Colorado": "CO",
    "Connecticut": "CT",
    "Delaware": "DE",
    "Florida": "FL",
    "Georgia": "GA",
    "Hawaii": "HI",
    "Idaho": "ID",
    "Illinois": "IL",
    "Indiana": "IN",
    "Iowa": "IA",
    "Kansas": "KS",
    "Kentucky": "KY",
    "Louisiana": "LA",
    "Maine": "ME",
    "Maryland": "MD",
    "Massachusetts": "MA",
    "Michigan": "MI",
    "Minnesota": "MN",
    "Mississippi": "MS",
    "Missouri": "MO",
    "Montana": "MT",
    "Nebraska": "NE",
    "Nevada": "NV",
    "New Hampshire": "NH",
    "New Jersey": "NJ",
    "New Mexico": "NM",
    "New York": "NY",
    "North Carolina": "NC",
    "North Dakota": "ND",
    "Ohio": "OH",
    "Oklahoma": "OK",
    "Oregon": "OR",
    "Pennsylvania": "PA",
    "Rhode Island": "RI",
    "South Carolina": "SC",
    "South Dakota": "SD",
    "Tennessee": "TN",
    "Texas": "TX",
    "Utah": "UT",
    "Vermont": "VT",
    "Virginia": "VA",
    "Washington": "WA",
    "West Virginia": "WV",
    "Wisconsin": "WI",
    "Wyoming": "WY",
    "District of Columbia": "DC",
    "American Samoa": "AS",
    "Guam": "GU",
    "Northern Mariana Islands": "MP",
    "Puerto Rico": "PR",
    "United States Minor Outlying Islands": "UM",
    "U.S. Virgin Islands": "VI",
}


def us_state_to_abbrev(state_name: str) -> str:
    """converts a full US state name to the two-letter abbreviation"""
    return (
        us_state_to_abbrev_dict[state_name]
        if state_name in us_state_to_abbrev_dict
        else state_name
    )<|MERGE_RESOLUTION|>--- conflicted
+++ resolved
@@ -745,7 +745,6 @@
     plt.close()
 
 
-<<<<<<< HEAD
 def QC_flux_emis(v3_data, SOURCE_NAME, v2_name) -> None:
     """
     Function to compare and plot the difference between v2 and v3 for each year of the raster data
@@ -894,9 +893,7 @@
         result_df = pd.concat(result_list, axis=1)
         return result_df
 
-      
-=======
->>>>>>> 8939e5e0
+
 us_state_to_abbrev_dict = {
     "Alabama": "AL",
     "Alaska": "AK",
